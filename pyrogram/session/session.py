#  Pyrogram - Telegram MTProto API Client Library for Python
#  Copyright (C) 2017-2020 Dan <https://github.com/delivrance>
#
#  This file is part of Pyrogram.
#
#  Pyrogram is free software: you can redistribute it and/or modify
#  it under the terms of the GNU Lesser General Public License as published
#  by the Free Software Foundation, either version 3 of the License, or
#  (at your option) any later version.
#
#  Pyrogram is distributed in the hope that it will be useful,
#  but WITHOUT ANY WARRANTY; without even the implied warranty of
#  MERCHANTABILITY or FITNESS FOR A PARTICULAR PURPOSE.  See the
#  GNU Lesser General Public License for more details.
#
#  You should have received a copy of the GNU Lesser General Public License
#  along with Pyrogram.  If not, see <http://www.gnu.org/licenses/>.

import asyncio
import logging
from datetime import datetime, timedelta
from hashlib import sha1
from io import BytesIO

import pyrogram
from pyrogram import __copyright__, __license__, __version__
from pyrogram.api import functions, types
from pyrogram.api.all import layer
from pyrogram.api.core import TLObject, MsgContainer, Int, Long, FutureSalt, FutureSalts
from pyrogram.connection import Connection
from pyrogram.crypto import MTProto
from pyrogram.errors import RPCError, InternalServerError, AuthKeyDuplicated, FloodWait
from .internals import MsgId, MsgFactory

log = logging.getLogger(__name__)


class Result:
    def __init__(self):
        self.value = None
        self.event = asyncio.Event()


class Session:
    INITIAL_SALT = 0x616e67656c696361
    NET_WORKERS = 1
    START_TIMEOUT = 1
    WAIT_TIMEOUT = 15
    SLEEP_THRESHOLD = 60
    MAX_RETRIES = 5
    ACKS_THRESHOLD = 8
    PING_INTERVAL = 5

    notice_displayed = False

    BAD_MSG_DESCRIPTION = {
        16: "[16] msg_id too low, the client time has to be synchronized",
        17: "[17] msg_id too high, the client time has to be synchronized",
        18: "[18] incorrect two lower order msg_id bits, the server expects client message msg_id to be divisible by 4",
        19: "[19] container msg_id is the same as msg_id of a previously received message",
        20: "[20] message too old, it cannot be verified by the server",
        32: "[32] msg_seqno too low",
        33: "[33] msg_seqno too high",
        34: "[34] an even msg_seqno expected, but odd received",
        35: "[35] odd msg_seqno expected, but even received",
        48: "[48] incorrect server salt",
        64: "[64] invalid container"
    }

    def __init__(
        self,
        client: pyrogram,
        dc_id: int,
        auth_key: bytes,
        is_media: bool = False,
        is_cdn: bool = False
    ):
        if not Session.notice_displayed:
            print("Pyrogram v{}, {}".format(__version__, __copyright__))
            print("Licensed under the terms of the " + __license__, end="\n\n")
            Session.notice_displayed = True

        self.client = client
        self.dc_id = dc_id
        self.auth_key = auth_key
        self.is_media = is_media
        self.is_cdn = is_cdn

        self.connection = None

        self.auth_key_id = sha1(auth_key).digest()[-8:]

        self.session_id = Long(MsgId())
        self.msg_factory = MsgFactory()

        self.current_salt = None

        self.pending_acks = set()

        self.recv_queue = asyncio.Queue()
        self.results = {}

        self.ping_task = None
        self.ping_task_event = asyncio.Event()

        self.next_salt_task = None
        self.next_salt_task_event = asyncio.Event()

        self.net_worker_task = None
        self.recv_task = None

        self.is_connected = asyncio.Event()

    async def start(self):
        while True:
            self.connection = Connection(
                self.dc_id,
                self.client.storage.test_mode(),
                self.client.ipv6,
                self.client.proxy
            )

            try:
                await self.connection.connect()

                self.net_worker_task = asyncio.ensure_future(self.net_worker())
                self.recv_task = asyncio.ensure_future(self.recv())

                self.current_salt = FutureSalt(0, 0, Session.INITIAL_SALT)
                self.current_salt = FutureSalt(
                    0, 0,
                    (await self._send(
                        functions.Ping(ping_id=0),
                        timeout=self.START_TIMEOUT
                    )).new_server_salt
                )
                self.current_salt = \
                    (await self._send(functions.GetFutureSalts(num=1), timeout=self.START_TIMEOUT)).salts[0]

                self.next_salt_task = asyncio.ensure_future(self.next_salt())

                if not self.is_cdn:
                    await self._send(
                        functions.InvokeWithLayer(
                            layer=layer,
                            query=functions.InitConnection(
                                api_id=self.client.api_id,
                                app_version=self.client.app_version,
                                device_model=self.client.device_model,
                                system_version=self.client.system_version,
                                system_lang_code=self.client.lang_code,
                                lang_code=self.client.lang_code,
                                lang_pack="",
                                query=functions.help.GetConfig(),
                            )
                        ),
                        timeout=self.START_TIMEOUT
                    )

                self.ping_task = asyncio.ensure_future(self.ping())

                log.info("Session initialized: Layer {}".format(layer))
                log.info("Device: {} - {}".format(self.client.device_model, self.client.app_version))
                log.info("System: {} ({})".format(self.client.system_version, self.client.lang_code.upper()))

            except AuthKeyDuplicated as e:
                await self.stop()
                raise e
            except (OSError, TimeoutError, RPCError):
                await self.stop()
            except Exception as e:
                await self.stop()
                raise e
            else:
                break

        self.is_connected.set()

        log.info("Session started")

    async def stop(self):
        self.is_connected.clear()

        self.ping_task_event.set()
        self.next_salt_task_event.set()

        if self.ping_task is not None:
            await self.ping_task

        if self.next_salt_task is not None:
            await self.next_salt_task

        self.ping_task_event.clear()
        self.next_salt_task_event.clear()

        self.connection.close()

        if self.recv_task:
            await self.recv_task

        if self.net_worker_task:
            await self.net_worker_task

        for i in self.results.values():
            i.event.set()

        if not self.is_media and callable(self.client.disconnect_handler):
            try:
                await self.client.disconnect_handler(self.client)
            except Exception as e:
                log.error(e, exc_info=True)

        log.info("Session stopped")

    async def restart(self):
        await self.stop()
        await self.start()

    async def net_worker(self):
        logging.info("NetWorkerTask started")

        while True:
            packet = await self.recv_queue.get()

            if packet is None:
                break

            try:
                data = MTProto.unpack(
                    BytesIO(packet),
                    self.session_id,
                    self.auth_key,
                    self.auth_key_id
                )

                messages = (
                    data.body.messages
                    if isinstance(data.body, MsgContainer)
                    else [data]
                )

                log.debug("Received:\n{}".format(data))

                for msg in messages:
                    if msg.seq_no % 2 != 0:
                        if msg.msg_id in self.pending_acks:
                            continue
                        else:
                            self.pending_acks.add(msg.msg_id)

                    if isinstance(msg.body, (types.MsgDetailedInfo, types.MsgNewDetailedInfo)):
                        self.pending_acks.add(msg.body.answer_msg_id)
                        continue

                    if isinstance(msg.body, types.NewSessionCreated):
                        continue

                    msg_id = None

                    if isinstance(msg.body, (types.BadMsgNotification, types.BadServerSalt)):
                        msg_id = msg.body.bad_msg_id
                    elif isinstance(msg.body, (FutureSalts, types.RpcResult)):
                        msg_id = msg.body.req_msg_id
                    elif isinstance(msg.body, types.Pong):
                        msg_id = msg.body.msg_id
                    else:
                        if self.client is not None:
                            self.client.updates_queue.put_nowait(msg.body)

                    if msg_id in self.results:
                        self.results[msg_id].value = getattr(msg.body, "result", msg.body)
                        self.results[msg_id].event.set()

                if len(self.pending_acks) >= self.ACKS_THRESHOLD:
                    log.info("Send {} acks".format(len(self.pending_acks)))

                    try:
                        await self._send(types.MsgsAck(msg_ids=list(self.pending_acks)), False)
                    except (OSError, TimeoutError):
                        pass
                    else:
                        self.pending_acks.clear()
            except Exception as e:
                log.error(e, exc_info=True)

        log.info("NetWorkerTask stopped")

    async def ping(self):
        log.info("PingTask started")

        while True:
            try:
                await asyncio.wait_for(self.ping_task_event.wait(), self.PING_INTERVAL)
            except asyncio.TimeoutError:
                pass
            else:
                break

            try:
                await self._send(
                    functions.PingDelayDisconnect(
                        ping_id=0, disconnect_delay=self.WAIT_TIMEOUT + 10
                    ), False
                )
            except (OSError, TimeoutError, RPCError):
                pass

        log.info("PingTask stopped")

    async def next_salt(self):
        log.info("NextSaltTask started")

        while True:
            now = datetime.now()

            # Seconds to wait until middle-overlap, which is
            # 15 minutes before/after the current/next salt end/start time
            valid_until = datetime.fromtimestamp(self.current_salt.valid_until)
            dt = (valid_until - now).total_seconds() - 900

            log.info("Next salt in {:.0f}m {:.0f}s ({})".format(
                dt // 60, dt % 60,
                now + timedelta(seconds=dt)
            ))

            try:
                await asyncio.wait_for(self.next_salt_task_event.wait(), dt)
            except asyncio.TimeoutError:
                pass
            else:
                break

            try:
                self.current_salt = (await self._send(functions.GetFutureSalts(num=1))).salts[0]
            except (OSError, TimeoutError, RPCError):
                self.connection.close()
                break

        log.info("NextSaltTask stopped")

    async def recv(self):
        log.info("RecvTask started")

        while True:
            packet = await self.connection.recv()

            if packet is None or len(packet) == 4:
                self.recv_queue.put_nowait(None)

                if packet:
                    log.warning("Server sent \"{}\"".format(Int.read(BytesIO(packet))))

                if self.is_connected.is_set():
                    asyncio.ensure_future(self.restart())

                break

            self.recv_queue.put_nowait(packet)

        log.info("RecvTask stopped")

    async def _send(self, data: TLObject, wait_response: bool = True, timeout: float = WAIT_TIMEOUT):
        message = self.msg_factory(data)
        msg_id = message.msg_id

        if wait_response:
            self.results[msg_id] = Result()

<<<<<<< HEAD
        payload = MTProto.pack(
            message,
            self.current_salt.salt,
            self.session_id,
            self.auth_key,
            self.auth_key_id
        )
=======
        log.debug("Sent:\n{}".format(message))

        payload = self.pack(message)
>>>>>>> 7df85e20

        try:
            await self.connection.send(payload)
        except OSError as e:
            self.results.pop(msg_id, None)
            raise e

        if wait_response:
            try:
                await asyncio.wait_for(self.results[msg_id].event.wait(), timeout)
            except asyncio.TimeoutError:
                pass
            finally:
                result = self.results.pop(msg_id).value

            if result is None:
                raise TimeoutError
            elif isinstance(result, types.RpcError):
                if isinstance(data, (functions.InvokeWithoutUpdates, functions.InvokeWithTakeout)):
                    data = data.query

                RPCError.raise_it(result, type(data))
            elif isinstance(result, types.BadMsgNotification):
                raise Exception(self.BAD_MSG_DESCRIPTION.get(
                    result.error_code,
                    "Error code {}".format(result.error_code)
                ))
            else:
                return result

    async def send(
        self,
        data: TLObject,
        retries: int = MAX_RETRIES,
        timeout: float = WAIT_TIMEOUT,
        sleep_threshold: float = SLEEP_THRESHOLD
    ):
        try:
            await asyncio.wait_for(self.is_connected.wait(), self.WAIT_TIMEOUT)
        except asyncio.TimeoutError:
            pass

        if isinstance(data, (functions.InvokeWithoutUpdates, functions.InvokeWithTakeout)):
            query = data.query
        else:
            query = data

        query = ".".join(query.QUALNAME.split(".")[1:])

        while True:
            try:
                return await self._send(data, timeout=timeout)
            except FloodWait as e:
                amount = e.x

                if amount > sleep_threshold:
                    raise

                log.warning('[{}] Sleeping for {}s (required by "{}")'.format(
                    self.client.session_name, amount, query))

                await asyncio.sleep(amount)
            except (OSError, TimeoutError, InternalServerError) as e:
                if retries == 0:
                    raise e from None

                (log.warning if retries < 2 else log.info)(
                    '[{}] Retrying "{}" due to {}'.format(
                        Session.MAX_RETRIES - retries + 1,
                        query, e))

                await asyncio.sleep(0.5)

                return await self.send(data, retries - 1, timeout)<|MERGE_RESOLUTION|>--- conflicted
+++ resolved
@@ -366,7 +366,8 @@
         if wait_response:
             self.results[msg_id] = Result()
 
-<<<<<<< HEAD
+        log.debug("Sent:\n{}".format(message))
+
         payload = MTProto.pack(
             message,
             self.current_salt.salt,
@@ -374,11 +375,6 @@
             self.auth_key,
             self.auth_key_id
         )
-=======
-        log.debug("Sent:\n{}".format(message))
-
-        payload = self.pack(message)
->>>>>>> 7df85e20
 
         try:
             await self.connection.send(payload)
