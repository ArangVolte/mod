# Pyrogram - Telegram MTProto API Client Library for Python
# Copyright (C) 2017-2019 Dan Tès <https://github.com/delivrance>
#
# This file is part of Pyrogram.
#
# Pyrogram is free software: you can redistribute it and/or modify
# it under the terms of the GNU Lesser General Public License as published
# by the Free Software Foundation, either version 3 of the License, or
# (at your option) any later version.
#
# Pyrogram is distributed in the hope that it will be useful,
# but WITHOUT ANY WARRANTY; without even the implied warranty of
# MERCHANTABILITY or FITNESS FOR A PARTICULAR PURPOSE.  See the
# GNU Lesser General Public License for more details.
#
# You should have received a copy of the GNU Lesser General Public License
# along with Pyrogram.  If not, see <http://www.gnu.org/licenses/>.

from typing import List

import pyrogram
from pyrogram.api import types
from .message import Message
from ..pyrogram_type import PyrogramType
from ..update import Update
from ..user_and_chats import Chat


class Messages(PyrogramType, Update):
    """This object represents a chat's messages.

    Args:
        total_count (``int``):
            Total number of messages the target chat has.

        messages (List of :obj:`Message <pyrogram.Message>`):
            Requested messages.
    """

    def __init__(self,
                 *,
                 client: "pyrogram.client.ext.BaseClient",
                 total_count: int,
                 messages: List[Message]):
        super().__init__(client)

        self.total_count = total_count
        self.messages = messages

    @staticmethod
    async def _parse(client, messages: types.messages.Messages, replies: int = 1) -> "Messages":
        users = {i.id: i for i in messages.users}
        chats = {i.id: i for i in messages.chats}

<<<<<<< HEAD
        # TODO: WTF! Py 3.5 doesn't support await inside comprehensions
        parsed_messages = []

        for message in messages.messages:
            parsed_messages.append(await Message._parse(client, message, users, chats, replies))

        return Messages(
            total_count=getattr(messages, "count", len(messages.messages)),
=======
        total_count = getattr(messages, "count", len(messages.messages))

        if not messages.messages:
            return Messages(
                total_count=total_count,
                messages=[],
                client=client
            )

        parsed_messages = [Message._parse(client, message, users, chats, replies=0) for message in messages.messages]

        if replies:
            messages_with_replies = {i.id: getattr(i, "reply_to_msg_id", None) for i in messages.messages}
            reply_message_ids = [i[0] for i in filter(lambda x: x[1] is not None, messages_with_replies.items())]

            if reply_message_ids:
                reply_messages = client.get_messages(
                    parsed_messages[0].chat.id,
                    reply_to_message_ids=reply_message_ids,
                    replies=0
                ).messages

                for message in parsed_messages:
                    reply_id = messages_with_replies[message.message_id]

                    for reply in reply_messages:
                        if reply.message_id == reply_id:
                            message.reply_to_message = reply

        return Messages(
            total_count=total_count,
>>>>>>> 6451d599
            messages=parsed_messages,
            client=client
        )

    @staticmethod
    def _parse_deleted(client, update) -> "Messages":
        messages = update.messages
        channel_id = getattr(update, "channel_id", None)

        parsed_messages = []

        for message in messages:
            parsed_messages.append(
                Message(
                    message_id=message,
                    chat=Chat(
                        id=int("-100" + str(channel_id)),
                        type="channel",
                        client=client
                    ) if channel_id is not None else None,
                    client=client
                )
            )

        return Messages(
            total_count=len(parsed_messages),
            messages=parsed_messages,
            client=client
        )<|MERGE_RESOLUTION|>--- conflicted
+++ resolved
@@ -52,16 +52,6 @@
         users = {i.id: i for i in messages.users}
         chats = {i.id: i for i in messages.chats}
 
-<<<<<<< HEAD
-        # TODO: WTF! Py 3.5 doesn't support await inside comprehensions
-        parsed_messages = []
-
-        for message in messages.messages:
-            parsed_messages.append(await Message._parse(client, message, users, chats, replies))
-
-        return Messages(
-            total_count=getattr(messages, "count", len(messages.messages)),
-=======
         total_count = getattr(messages, "count", len(messages.messages))
 
         if not messages.messages:
@@ -71,18 +61,22 @@
                 client=client
             )
 
-        parsed_messages = [Message._parse(client, message, users, chats, replies=0) for message in messages.messages]
+        # TODO: WTF! Py 3.5 doesn't support await inside comprehensions
+        parsed_messages = []
+
+        for message in messages.messages:
+            parsed_messages.appen(await Message._parse(client, message, users, chats, replies=0))
 
         if replies:
             messages_with_replies = {i.id: getattr(i, "reply_to_msg_id", None) for i in messages.messages}
             reply_message_ids = [i[0] for i in filter(lambda x: x[1] is not None, messages_with_replies.items())]
 
             if reply_message_ids:
-                reply_messages = client.get_messages(
+                reply_messages = (await client.get_messages(
                     parsed_messages[0].chat.id,
                     reply_to_message_ids=reply_message_ids,
                     replies=0
-                ).messages
+                )).messages
 
                 for message in parsed_messages:
                     reply_id = messages_with_replies[message.message_id]
@@ -93,7 +87,6 @@
 
         return Messages(
             total_count=total_count,
->>>>>>> 6451d599
             messages=parsed_messages,
             client=client
         )
