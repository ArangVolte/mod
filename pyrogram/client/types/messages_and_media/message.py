--- conflicted
+++ resolved
@@ -2743,11 +2743,7 @@
             revoke=revoke
         )
 
-<<<<<<< HEAD
-    async def click(self, x: int or str, y: int = 0, quote: bool = None, timeout: int = 10):
-=======
-    def click(self, x: int or str = 0, y: int = None, quote: bool = None, timeout: int = 10):
->>>>>>> 5ce62bd7
+    async def click(self, x: int or str = 0, y: int = None, quote: bool = None, timeout: int = 10):
         """Bound method *click* of :obj:`Message`.
 
         Use as a shortcut for clicking a button attached to the message instead of:
