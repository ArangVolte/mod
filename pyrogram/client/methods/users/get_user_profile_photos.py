# Pyrogram - Telegram MTProto API Client Library for Python
# Copyright (C) 2017-2018 Dan Tès <https://github.com/delivrance>
#
# This file is part of Pyrogram.
#
# Pyrogram is free software: you can redistribute it and/or modify
# it under the terms of the GNU Lesser General Public License as published
# by the Free Software Foundation, either version 3 of the License, or
# (at your option) any later version.
#
# Pyrogram is distributed in the hope that it will be useful,
# but WITHOUT ANY WARRANTY; without even the implied warranty of
# MERCHANTABILITY or FITNESS FOR A PARTICULAR PURPOSE.  See the
# GNU Lesser General Public License for more details.
#
# You should have received a copy of the GNU Lesser General Public License
# along with Pyrogram.  If not, see <http://www.gnu.org/licenses/>.

from pyrogram.api import functions
from ...ext import BaseClient, utils


class GetUserProfilePhotos(BaseClient):
    async def get_user_profile_photos(self,
                                      user_id: int or str,
                                      offset: int = 0,
                                      limit: int = 100):
        """Use this method to get a list of profile pictures for a user.

        Args:
            user_id (``int`` | ``str``):
                Unique identifier (int) or username (str) of the target chat.
                For your personal cloud (Saved Messages) you can simply use "me" or "self".
                For a contact that exists in your Telegram address book you can use his phone number (str).
                For a private channel/supergroup you can use its *t.me/joinchat/* link.

            offset (``int``, *optional*):
                Sequential number of the first photo to be returned.
                By default, all photos are returned.

            limit (``int``, *optional*):
                Limits the number of photos to be retrieved.
                Values between 1—100 are accepted. Defaults to 100.

        Returns:
            On success, a :obj:`UserProfilePhotos` object is returned.

        Raises:
            :class:`Error <pyrogram.Error>`
        """
<<<<<<< HEAD
        return utils.parse_photos(
            await self.send(
=======
        return utils.parse_profile_photos(
            self.send(
>>>>>>> 6943e166
                functions.photos.GetUserPhotos(
                    user_id=await self.resolve_peer(user_id),
                    offset=offset,
                    max_id=0,
                    limit=limit
                )
            )
        )<|MERGE_RESOLUTION|>--- conflicted
+++ resolved
@@ -48,13 +48,8 @@
         Raises:
             :class:`Error <pyrogram.Error>`
         """
-<<<<<<< HEAD
-        return utils.parse_photos(
+        return utils.parse_profile_photos(
             await self.send(
-=======
-        return utils.parse_profile_photos(
-            self.send(
->>>>>>> 6943e166
                 functions.photos.GetUserPhotos(
                     user_id=await self.resolve_peer(user_id),
                     offset=offset,
