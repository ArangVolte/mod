# Pyrogram - Telegram MTProto API Client Library for Python
# Copyright (C) 2017-2018 Dan Tès <https://github.com/delivrance>
#
# This file is part of Pyrogram.
#
# Pyrogram is free software: you can redistribute it and/or modify
# it under the terms of the GNU Lesser General Public License as published
# by the Free Software Foundation, either version 3 of the License, or
# (at your option) any later version.
#
# Pyrogram is distributed in the hope that it will be useful,
# but WITHOUT ANY WARRANTY; without even the implied warranty of
# MERCHANTABILITY or FITNESS FOR A PARTICULAR PURPOSE.  See the
# GNU Lesser General Public License for more details.
#
# You should have received a copy of the GNU Lesser General Public License
# along with Pyrogram.  If not, see <http://www.gnu.org/licenses/>.

import binascii
import mimetypes
import os
import struct

from pyrogram.api import functions, types
from pyrogram.api.errors import FileIdInvalid, FilePartMissing
from pyrogram.client.ext import BaseClient, utils


class SendVideoNote(BaseClient):
<<<<<<< HEAD
    async def send_video_note(self,
                              chat_id: int or str,
                              video_note: str,
                              duration: int = 0,
                              length: int = 1,
                              disable_notification: bool = None,
                              reply_to_message_id: int = None,
                              reply_markup=None,
                              progress: callable = None,
                              progress_args: tuple = ()):
=======
    def send_video_note(self,
                        chat_id: int or str,
                        video_note: str,
                        duration: int = 0,
                        length: int = 1,
                        thumb: str = None,
                        disable_notification: bool = None,
                        reply_to_message_id: int = None,
                        reply_markup=None,
                        progress: callable = None,
                        progress_args: tuple = ()):
>>>>>>> cc47897c
        """Use this method to send video messages.

        Args:
            chat_id (``int`` | ``str``):
                Unique identifier (int) or username (str) of the target chat.
                For your personal cloud (Saved Messages) you can simply use "me" or "self".
                For a contact that exists in your Telegram address book you can use his phone number (str).

            video_note (``str``):
                Video note to send.
                Pass a file_id as string to send a video note that exists on the Telegram servers, or
                pass a file path as string to upload a new video note that exists on your local machine.
                Sending video notes by a URL is currently unsupported.

            duration (``int``, *optional*):
                Duration of sent video in seconds.

            length (``int``, *optional*):
                Video width and height.

            thumb (``str``, *optional*):
                Thumbnail of the video sent.
                The thumbnail should be in JPEG format and less than 200 KB in size.
                A thumbnail's width and height should not exceed 90 pixels.
                Thumbnails can't be reused and can be only uploaded as a new file.

            disable_notification (``bool``, *optional*):
                Sends the message silently.
                Users will receive a notification with no sound.

            reply_to_message_id (``int``, *optional*):
                If the message is a reply, ID of the original message

            reply_markup (:obj:`InlineKeyboardMarkup` | :obj:`ReplyKeyboardMarkup` | :obj:`ReplyKeyboardRemove` | :obj:`ForceReply`, *optional*):
                Additional interface options. An object for an inline keyboard, custom reply keyboard,
                instructions to remove reply keyboard or to force a reply from the user.

            progress (``callable``, *optional*):
                Pass a callback function to view the upload progress.
                The function must take *(client, current, total, \*args)* as positional arguments (look at the section
                below for a detailed description).

            progress_args (``tuple``, *optional*):
                Extra custom arguments for the progress callback function. Useful, for example, if you want to pass
                a chat_id and a message_id in order to edit a message with the updated progress.

        Other Parameters:
            client (:obj:`Client <pyrogram.Client>`):
                The Client itself, useful when you want to call other API methods inside the callback function.

            current (``int``):
                The amount of bytes uploaded so far.

            total (``int``):
                The size of the file.

            *args (``tuple``, *optional*):
                Extra custom arguments as defined in the *progress_args* parameter.
                You can either keep *\*args* or add every single extra argument in your function signature.

        Returns:
            On success, the sent :obj:`Message <pyrogram.Message>` is returned.

        Raises:
            :class:`Error <pyrogram.Error>`
        """
        file = None

        if os.path.exists(video_note):
<<<<<<< HEAD
            file = await self.save_file(video_note, progress=progress, progress_args=progress_args)
=======
            thumb = None if thumb is None else self.save_file(thumb)
            file = self.save_file(video_note, progress=progress, progress_args=progress_args)
>>>>>>> cc47897c
            media = types.InputMediaUploadedDocument(
                mime_type=mimetypes.types_map[".mp4"],
                file=file,
                thumb=thumb,
                attributes=[
                    types.DocumentAttributeVideo(
                        round_message=True,
                        duration=duration,
                        w=length,
                        h=length
                    )
                ]
            )
        else:
            try:
                decoded = utils.decode(video_note)
                fmt = "<iiqqqqi" if len(decoded) > 24 else "<iiqq"
                unpacked = struct.unpack(fmt, decoded)
            except (AssertionError, binascii.Error, struct.error):
                raise FileIdInvalid from None
            else:
                if unpacked[0] != 13:
                    media_type = BaseClient.MEDIA_TYPE_ID.get(unpacked[0], None)

                    if media_type:
                        raise FileIdInvalid("The file_id belongs to a {}".format(media_type))
                    else:
                        raise FileIdInvalid("Unknown media type: {}".format(unpacked[0]))

                media = types.InputMediaDocument(
                    id=types.InputDocument(
                        id=unpacked[2],
                        access_hash=unpacked[3]
                    )
                )

        while True:
            try:
                r = await self.send(
                    functions.messages.SendMedia(
                        peer=await self.resolve_peer(chat_id),
                        media=media,
                        silent=disable_notification or None,
                        reply_to_msg_id=reply_to_message_id,
                        random_id=self.rnd_id(),
                        reply_markup=reply_markup.write() if reply_markup else None,
                        message=""
                    )
                )
            except FilePartMissing as e:
                await self.save_file(video_note, file_id=file.id, file_part=e.x)
            else:
                for i in r.updates:
                    if isinstance(i, (types.UpdateNewMessage, types.UpdateNewChannelMessage)):
                        return await utils.parse_messages(
                            self, i.message,
                            {i.id: i for i in r.users},
                            {i.id: i for i in r.chats}
                        )<|MERGE_RESOLUTION|>--- conflicted
+++ resolved
@@ -27,30 +27,16 @@
 
 
 class SendVideoNote(BaseClient):
-<<<<<<< HEAD
     async def send_video_note(self,
                               chat_id: int or str,
                               video_note: str,
                               duration: int = 0,
                               length: int = 1,
-                              disable_notification: bool = None,
+                              thumb: str = None,disable_notification: bool = None,
                               reply_to_message_id: int = None,
                               reply_markup=None,
                               progress: callable = None,
                               progress_args: tuple = ()):
-=======
-    def send_video_note(self,
-                        chat_id: int or str,
-                        video_note: str,
-                        duration: int = 0,
-                        length: int = 1,
-                        thumb: str = None,
-                        disable_notification: bool = None,
-                        reply_to_message_id: int = None,
-                        reply_markup=None,
-                        progress: callable = None,
-                        progress_args: tuple = ()):
->>>>>>> cc47897c
         """Use this method to send video messages.
 
         Args:
@@ -120,12 +106,8 @@
         file = None
 
         if os.path.exists(video_note):
-<<<<<<< HEAD
+            thumb = None if thumb is None else await self.save_file(thumb)
             file = await self.save_file(video_note, progress=progress, progress_args=progress_args)
-=======
-            thumb = None if thumb is None else self.save_file(thumb)
-            file = self.save_file(video_note, progress=progress, progress_args=progress_args)
->>>>>>> cc47897c
             media = types.InputMediaUploadedDocument(
                 mime_type=mimetypes.types_map[".mp4"],
                 file=file,
