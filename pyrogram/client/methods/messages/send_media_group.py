# Pyrogram - Telegram MTProto API Client Library for Python
# Copyright (C) 2017-2019 Dan Tès <https://github.com/delivrance>
#
# This file is part of Pyrogram.
#
# Pyrogram is free software: you can redistribute it and/or modify
# it under the terms of the GNU Lesser General Public License as published
# by the Free Software Foundation, either version 3 of the License, or
# (at your option) any later version.
#
# Pyrogram is distributed in the hope that it will be useful,
# but WITHOUT ANY WARRANTY; without even the implied warranty of
# MERCHANTABILITY or FITNESS FOR A PARTICULAR PURPOSE.  See the
# GNU Lesser General Public License for more details.
#
# You should have received a copy of the GNU Lesser General Public License
# along with Pyrogram.  If not, see <http://www.gnu.org/licenses/>.

import asyncio
import logging
import os
from typing import Union, List

import pyrogram
from pyrogram.api import functions, types
from pyrogram.client.ext import BaseClient, utils
from pyrogram.errors import FloodWait

log = logging.getLogger(__name__)


class SendMediaGroup(BaseClient):
    # TODO: Add progress parameter
    # TODO: Figure out how to send albums using URLs
    async def send_media_group(
        self,
        chat_id: Union[int, str],
        media: List[Union["pyrogram.InputMediaPhoto", "pyrogram.InputMediaVideo"]],
        disable_notification: bool = None,
        reply_to_message_id: int = None
    ) -> List["pyrogram.Message"]:
        """Send a group of photos or videos as an album.

        Parameters:
            chat_id (``int`` | ``str``):
                Unique identifier (int) or username (str) of the target chat.
                For your personal cloud (Saved Messages) you can simply use "me" or "self".
                For a contact that exists in your Telegram address book you can use his phone number (str).

            media (List of :obj:`InputMediaPhoto` and :obj:`InputMediaVideo`):
                A list describing photos and videos to be sent, must include 2–10 items.

            disable_notification (``bool``, *optional*):
                Sends the message silently.
                Users will receive a notification with no sound.

            reply_to_message_id (``int``, *optional*):
                If the message is a reply, ID of the original message.

        Returns:
            List of :obj:`Message`: On success, a list of the sent messages is returned.

        Raises:
            RPCError: In case of a Telegram RPC error.
        """
        multi_media = []

        for i in media:
            style = self.html if i.parse_mode.lower() == "html" else self.markdown

            if isinstance(i, pyrogram.InputMediaPhoto):
                if os.path.exists(i.media):
                    while True:
                        try:
                            media = await self.send(
                                functions.messages.UploadMedia(
                                    peer=await self.resolve_peer(chat_id),
                                    media=types.InputMediaUploadedPhoto(
                                        file=await self.save_file(i.media)
                                    )
                                )
                            )
                        except FloodWait as e:
                            log.warning("Sleeping for {}s".format(e.x))
                            await asyncio.sleep(e.x)
                        else:
                            break

                    media = types.InputMediaPhoto(
                        id=types.InputPhoto(
                            id=media.photo.id,
                            access_hash=media.photo.access_hash,
                            file_reference=b""
                        )
                    )
                else:
                    media = utils.get_input_media_from_file_id(i.media, 2)
            elif isinstance(i, pyrogram.InputMediaVideo):
                if os.path.exists(i.media):
                    while True:
                        try:
                            media = await self.send(
                                functions.messages.UploadMedia(
                                    peer=await self.resolve_peer(chat_id),
                                    media=types.InputMediaUploadedDocument(
                                        file=await self.save_file(i.media),
                                        thumb=None if i.thumb is None else self.save_file(i.thumb),
                                        mime_type=self.guess_mime_type(i.media) or "video/mp4",
                                        attributes=[
                                            types.DocumentAttributeVideo(
                                                supports_streaming=i.supports_streaming or None,
                                                duration=i.duration,
                                                w=i.width,
                                                h=i.height
                                            ),
                                            types.DocumentAttributeFilename(file_name=os.path.basename(i.media))
                                        ]
                                    )
                                )
                            )
                        except FloodWait as e:
                            log.warning("Sleeping for {}s".format(e.x))
                            await asyncio.sleep(e.x)
                        else:
                            break

                    media = types.InputMediaDocument(
                        id=types.InputDocument(
                            id=media.document.id,
                            access_hash=media.document.access_hash,
                            file_reference=b""
                        )
                    )
                else:
                    media = utils.get_input_media_from_file_id(i.media, 4)

            multi_media.append(
                types.InputSingleMedia(
                    media=media,
                    random_id=self.rnd_id(),
                    **await style.parse(i.caption)
                )
            )

        while True:
            try:
                r = await self.send(
                    functions.messages.SendMultiMedia(
                        peer=await self.resolve_peer(chat_id),
                        multi_media=multi_media,
                        silent=disable_notification or None,
                        reply_to_msg_id=reply_to_message_id
                    )
                )
            except FloodWait as e:
                log.warning("Sleeping for {}s".format(e.x))
                await asyncio.sleep(e.x)
            else:
                break

<<<<<<< HEAD
        return await pyrogram.Messages._parse(
=======
        return utils.parse_messages(
>>>>>>> f16ca8b9
            self,
            types.messages.Messages(
                messages=[m.message for m in filter(
                    lambda u: isinstance(u, (types.UpdateNewMessage, types.UpdateNewChannelMessage)),
                    r.updates
                )],
                users=r.users,
                chats=r.chats
            )
        )<|MERGE_RESOLUTION|>--- conflicted
+++ resolved
@@ -158,11 +158,7 @@
             else:
                 break
 
-<<<<<<< HEAD
-        return await pyrogram.Messages._parse(
-=======
-        return utils.parse_messages(
->>>>>>> f16ca8b9
+        return await utils.parse_messages(
             self,
             types.messages.Messages(
                 messages=[m.message for m in filter(
