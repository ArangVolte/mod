--- conflicted
+++ resolved
@@ -16,13 +16,9 @@
 #  You should have received a copy of the GNU Lesser General Public License
 #  along with Pyrogram.  If not, see <http://www.gnu.org/licenses/>.
 
-import asyncio
 import logging
 import os
-<<<<<<< HEAD
-=======
 import re
->>>>>>> b3faf21c
 from typing import Union, List
 
 import pyrogram
@@ -80,13 +76,8 @@
 
         for i in media:
             if isinstance(i, pyrogram.InputMediaPhoto):
-<<<<<<< HEAD
-                if os.path.exists(i.media):
+                if os.path.isfile(i.media):
                     media = await self.send(
-=======
-                if os.path.isfile(i.media):
-                    media = self.send(
->>>>>>> b3faf21c
                         functions.messages.UploadMedia(
                             peer=await self.resolve_peer(chat_id),
                             media=types.InputMediaUploadedPhoto(
@@ -102,13 +93,8 @@
                             file_reference=media.photo.file_reference
                         )
                     )
-<<<<<<< HEAD
-                elif i.media.startswith("http"):
+                elif re.match("^https?://", i.media):
                     media = await self.send(
-=======
-                elif re.match("^https?://", i.media):
-                    media = self.send(
->>>>>>> b3faf21c
                         functions.messages.UploadMedia(
                             peer=await self.resolve_peer(chat_id),
                             media=types.InputMediaPhotoExternal(
@@ -127,13 +113,8 @@
                 else:
                     media = utils.get_input_media_from_file_id(i.media, i.file_ref, 2)
             elif isinstance(i, pyrogram.InputMediaVideo):
-<<<<<<< HEAD
-                if os.path.exists(i.media):
+                if os.path.isfile(i.media):
                     media = await self.send(
-=======
-                if os.path.isfile(i.media):
-                    media = self.send(
->>>>>>> b3faf21c
                         functions.messages.UploadMedia(
                             peer=await self.resolve_peer(chat_id),
                             media=types.InputMediaUploadedDocument(
@@ -160,13 +141,8 @@
                             file_reference=media.document.file_reference
                         )
                     )
-<<<<<<< HEAD
-                elif i.media.startswith("http"):
+                elif re.match("^https?://", i.media):
                     media = await self.send(
-=======
-                elif re.match("^https?://", i.media):
-                    media = self.send(
->>>>>>> b3faf21c
                         functions.messages.UploadMedia(
                             peer=await self.resolve_peer(chat_id),
                             media=types.InputMediaDocumentExternal(
