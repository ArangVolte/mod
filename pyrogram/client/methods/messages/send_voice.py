--- conflicted
+++ resolved
@@ -29,7 +29,6 @@
 
 
 class SendVoice(BaseClient):
-<<<<<<< HEAD
     async def send_voice(self,
                          chat_id: Union[int, str],
                          voice: str,
@@ -43,23 +42,7 @@
                                              "pyrogram.ReplyKeyboardRemove",
                                              "pyrogram.ForceReply"] = None,
                          progress: callable = None,
-                         progress_args: tuple = ()) -> "pyrogram.Message":
-=======
-    def send_voice(self,
-                   chat_id: Union[int, str],
-                   voice: str,
-                   caption: str = "",
-                   parse_mode: str = "",
-                   duration: int = 0,
-                   disable_notification: bool = None,
-                   reply_to_message_id: int = None,
-                   reply_markup: Union["pyrogram.InlineKeyboardMarkup",
-                                       "pyrogram.ReplyKeyboardMarkup",
-                                       "pyrogram.ReplyKeyboardRemove",
-                                       "pyrogram.ForceReply"] = None,
-                   progress: callable = None,
-                   progress_args: tuple = ()) -> Union["pyrogram.Message", None]:
->>>>>>> 2e94926d
+                         progress_args: tuple = ()) -> Union["pyrogram.Message", None]:
         """Use this method to send audio files.
 
         Args:
@@ -129,34 +112,9 @@
         file = None
         style = self.html if parse_mode.lower() == "html" else self.markdown
 
-<<<<<<< HEAD
-        if os.path.exists(voice):
-            file = await self.save_file(voice, progress=progress, progress_args=progress_args)
-            media = types.InputMediaUploadedDocument(
-                mime_type=mimetypes.types_map.get("." + voice.split(".")[-1], "audio/mpeg"),
-                file=file,
-                attributes=[
-                    types.DocumentAttributeAudio(
-                        voice=True,
-                        duration=duration
-                    )
-                ]
-            )
-        elif voice.startswith("http"):
-            media = types.InputMediaDocumentExternal(
-                url=voice
-            )
-        else:
-            try:
-                decoded = utils.decode(voice)
-                fmt = "<iiqqqqi" if len(decoded) > 24 else "<iiqq"
-                unpacked = struct.unpack(fmt, decoded)
-            except (AssertionError, binascii.Error, struct.error):
-                raise FileIdInvalid from None
-=======
         try:
             if os.path.exists(voice):
-                file = self.save_file(voice, progress=progress, progress_args=progress_args)
+                file = await self.save_file(voice, progress=progress, progress_args=progress_args)
                 media = types.InputMediaUploadedDocument(
                     mime_type=mimetypes.types_map.get("." + voice.split(".")[-1], "audio/mpeg"),
                     file=file,
@@ -171,7 +129,6 @@
                 media = types.InputMediaDocumentExternal(
                     url=voice
                 )
->>>>>>> 2e94926d
             else:
                 try:
                     decoded = utils.decode(voice)
@@ -196,10 +153,9 @@
                         )
                     )
 
-<<<<<<< HEAD
-        while True:
-            try:
-                r = await self.send(
+            while True:
+                try:
+                    r = await self.send(
                     functions.messages.SendMedia(
                         peer=await self.resolve_peer(chat_id),
                         media=media,
@@ -220,30 +176,5 @@
                             {i.id: i for i in r.users},
                             {i.id: i for i in r.chats}
                         )
-=======
-            while True:
-                try:
-                    r = self.send(
-                        functions.messages.SendMedia(
-                            peer=self.resolve_peer(chat_id),
-                            media=media,
-                            silent=disable_notification or None,
-                            reply_to_msg_id=reply_to_message_id,
-                            random_id=self.rnd_id(),
-                            reply_markup=reply_markup.write() if reply_markup else None,
-                            **style.parse(caption)
-                        )
-                    )
-                except FilePartMissing as e:
-                    self.save_file(voice, file_id=file.id, file_part=e.x)
-                else:
-                    for i in r.updates:
-                        if isinstance(i, (types.UpdateNewMessage, types.UpdateNewChannelMessage)):
-                            return pyrogram.Message._parse(
-                                self, i.message,
-                                {i.id: i for i in r.users},
-                                {i.id: i for i in r.chats}
-                            )
         except BaseClient.StopTransmission:
-            return None
->>>>>>> 2e94926d
+            return None