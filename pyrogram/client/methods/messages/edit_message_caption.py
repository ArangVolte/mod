--- conflicted
+++ resolved
@@ -24,15 +24,7 @@
 
 
 class EditMessageCaption(BaseClient):
-<<<<<<< HEAD
-    async def edit_message_caption(self,
-                                   chat_id: Union[int, str],
-                                   message_id: int,
-                                   caption: str,
-                                   parse_mode: str = "",
-                                   reply_markup: "pyrogram.InlineKeyboardMarkup" = None) -> "pyrogram.Message":
-=======
-    def edit_message_caption(
+    async def edit_message_caption(
         self,
         chat_id: Union[int, str],
         message_id: int,
@@ -40,7 +32,6 @@
         parse_mode: str = "",
         reply_markup: "pyrogram.InlineKeyboardMarkup" = None
     ) -> "pyrogram.Message":
->>>>>>> 3e18945f
         """Use this method to edit captions of messages.
 
         Args:
