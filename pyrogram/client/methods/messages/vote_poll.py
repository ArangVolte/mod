--- conflicted
+++ resolved
@@ -53,12 +53,8 @@
                 app.vote_poll(chat_id, message_id, 6)
         """
 
-<<<<<<< HEAD
         poll = (await self.get_messages(chat_id, message_id)).poll
-=======
-        poll = self.get_messages(chat_id, message_id).poll
         options = [options] if not isinstance(options, list) else options
->>>>>>> 8681ca20
 
         r = await self.send(
             functions.messages.SendVote(
