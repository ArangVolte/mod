# Pyrogram - Telegram MTProto API Client Library for Python
# Copyright (C) 2017-2018 Dan Tès <https://github.com/delivrance>
#
# This file is part of Pyrogram.
#
# Pyrogram is free software: you can redistribute it and/or modify
# it under the terms of the GNU Lesser General Public License as published
# by the Free Software Foundation, either version 3 of the License, or
# (at your option) any later version.
#
# Pyrogram is distributed in the hope that it will be useful,
# but WITHOUT ANY WARRANTY; without even the implied warranty of
# MERCHANTABILITY or FITNESS FOR A PARTICULAR PURPOSE.  See the
# GNU Lesser General Public License for more details.
#
# You should have received a copy of the GNU Lesser General Public License
# along with Pyrogram.  If not, see <http://www.gnu.org/licenses/>.

import pyrogram
from pyrogram.api import functions, types
from ...ext import BaseClient


class GetDialogs(BaseClient):
<<<<<<< HEAD
    async def get_dialogs(self,
                          offset_dialog: "pyrogram.Dialog" = None,
                          limit: int = 100,
                          pinned_only: bool = False) -> "pyrogram.Dialogs":
=======
    def get_dialogs(self,
                    offset_date: int = 0,
                    limit: int = 100,
                    pinned_only: bool = False) -> "pyrogram.Dialogs":
>>>>>>> 9fadbbd7
        """Use this method to get the user's dialogs

        You can get up to 100 dialogs at once.

        Args:
            offset_date (``int``):
                The offset date in Unix time taken from the top message of a :obj:`Dialog`.
                Defaults to 0. Valid for non-pinned dialogs only.

            limit (``str``, *optional*):
                Limits the number of dialogs to be retrieved.
                Defaults to 100. Valid for non-pinned dialogs only.

            pinned_only (``bool``, *optional*):
                Pass True if you want to get only pinned dialogs.
                Defaults to False.

        Returns:
            On success, a :obj:`Dialogs` object is returned.

        Raises:
            :class:`Error <pyrogram.Error>` in case of a Telegram RPC error.
        """

        if pinned_only:
            r = await self.send(functions.messages.GetPinnedDialogs())
        else:
            r = await self.send(
                functions.messages.GetDialogs(
                    offset_date=offset_date,
                    offset_id=0,
                    offset_peer=types.InputPeerEmpty(),
                    limit=limit,
                    hash=0,
                    exclude_pinned=True
                )
            )

        return pyrogram.Dialogs._parse(self, r)<|MERGE_RESOLUTION|>--- conflicted
+++ resolved
@@ -22,17 +22,10 @@
 
 
 class GetDialogs(BaseClient):
-<<<<<<< HEAD
     async def get_dialogs(self,
-                          offset_dialog: "pyrogram.Dialog" = None,
+                          offset_date: int = 0,
                           limit: int = 100,
                           pinned_only: bool = False) -> "pyrogram.Dialogs":
-=======
-    def get_dialogs(self,
-                    offset_date: int = 0,
-                    limit: int = 100,
-                    pinned_only: bool = False) -> "pyrogram.Dialogs":
->>>>>>> 9fadbbd7
         """Use this method to get the user's dialogs
 
         You can get up to 100 dialogs at once.
