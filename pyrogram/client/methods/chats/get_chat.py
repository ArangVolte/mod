# Pyrogram - Telegram MTProto API Client Library for Python
# Copyright (C) 2017-2019 Dan Tès <https://github.com/delivrance>
#
# This file is part of Pyrogram.
#
# Pyrogram is free software: you can redistribute it and/or modify
# it under the terms of the GNU Lesser General Public License as published
# by the Free Software Foundation, either version 3 of the License, or
# (at your option) any later version.
#
# Pyrogram is distributed in the hope that it will be useful,
# but WITHOUT ANY WARRANTY; without even the implied warranty of
# MERCHANTABILITY or FITNESS FOR A PARTICULAR PURPOSE.  See the
# GNU Lesser General Public License for more details.
#
# You should have received a copy of the GNU Lesser General Public License
# along with Pyrogram.  If not, see <http://www.gnu.org/licenses/>.

from typing import Union

import pyrogram
from pyrogram.api import functions, types
from ...ext import BaseClient


class GetChat(BaseClient):
<<<<<<< HEAD
    async def get_chat(self,
                       chat_id: Union[int, str]) -> "pyrogram.Chat":
=======
    def get_chat(
        self,
        chat_id: Union[int, str]
    ) -> "pyrogram.Chat":
>>>>>>> 3e18945f
        """Use this method to get up to date information about the chat (current name of the user for
        one-on-one conversations, current username of a user, group or channel, etc.)

        Args:
            chat_id (``int`` | ``str``):
                Unique identifier (int) or username (str) of the target chat.
                Unique identifier for the target chat in form of a *t.me/joinchat/* link, identifier (int) or username
                of the target channel/supergroup (in the format @username).

        Returns:
            On success, a :obj:`Chat <pyrogram.Chat>` object is returned.

        Raises:
            :class:`Error <pyrogram.Error>` in case of a Telegram RPC error.
            ``ValueError`` in case the chat invite link refers to a chat you haven't joined yet.
        """
        match = self.INVITE_LINK_RE.match(str(chat_id))

        if match:
            h = match.group(1)

            r = await self.send(
                functions.messages.CheckChatInvite(
                    hash=h
                )
            )

            if isinstance(r, types.ChatInvite):
                raise ValueError("You haven't joined \"t.me/joinchat/{}\" yet".format(h))

            self.fetch_peers([r.chat])

            if isinstance(r.chat, types.Chat):
                chat_id = -r.chat.id

            if isinstance(r.chat, types.Channel):
                chat_id = int("-100" + str(r.chat.id))

        peer = await self.resolve_peer(chat_id)

        if isinstance(peer, types.InputPeerChannel):
<<<<<<< HEAD
            r = await self.send(functions.channels.GetFullChannel(peer))
        elif isinstance(peer, (types.InputPeerUser, types.InputPeerSelf)):
            r = await self.send(functions.users.GetFullUser(peer))
        else:
            r = await self.send(functions.messages.GetFullChat(peer.chat_id))
=======
            r = self.send(functions.channels.GetFullChannel(channel=peer))
        elif isinstance(peer, (types.InputPeerUser, types.InputPeerSelf)):
            r = self.send(functions.users.GetFullUser(id=peer))
        else:
            r = self.send(functions.messages.GetFullChat(chat_id=peer.chat_id))
>>>>>>> 3e18945f

        return await pyrogram.Chat._parse_full(self, r)<|MERGE_RESOLUTION|>--- conflicted
+++ resolved
@@ -24,15 +24,10 @@
 
 
 class GetChat(BaseClient):
-<<<<<<< HEAD
-    async def get_chat(self,
-                       chat_id: Union[int, str]) -> "pyrogram.Chat":
-=======
-    def get_chat(
+    async def get_chat(
         self,
         chat_id: Union[int, str]
     ) -> "pyrogram.Chat":
->>>>>>> 3e18945f
         """Use this method to get up to date information about the chat (current name of the user for
         one-on-one conversations, current username of a user, group or channel, etc.)
 
@@ -74,18 +69,10 @@
         peer = await self.resolve_peer(chat_id)
 
         if isinstance(peer, types.InputPeerChannel):
-<<<<<<< HEAD
-            r = await self.send(functions.channels.GetFullChannel(peer))
+            r = await self.send(functions.channels.GetFullChannel(channel=peer))
         elif isinstance(peer, (types.InputPeerUser, types.InputPeerSelf)):
-            r = await self.send(functions.users.GetFullUser(peer))
+            r = await self.send(functions.users.GetFullUser(id=peer))
         else:
-            r = await self.send(functions.messages.GetFullChat(peer.chat_id))
-=======
-            r = self.send(functions.channels.GetFullChannel(channel=peer))
-        elif isinstance(peer, (types.InputPeerUser, types.InputPeerSelf)):
-            r = self.send(functions.users.GetFullUser(id=peer))
-        else:
-            r = self.send(functions.messages.GetFullChat(chat_id=peer.chat_id))
->>>>>>> 3e18945f
+            r = await self.send(functions.messages.GetFullChat(chat_id=peer.chat_id))
 
         return await pyrogram.Chat._parse_full(self, r)