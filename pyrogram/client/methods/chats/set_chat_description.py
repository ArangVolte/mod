# Pyrogram - Telegram MTProto API Client Library for Python
# Copyright (C) 2017-2019 Dan Tès <https://github.com/delivrance>
#
# This file is part of Pyrogram.
#
# Pyrogram is free software: you can redistribute it and/or modify
# it under the terms of the GNU Lesser General Public License as published
# by the Free Software Foundation, either version 3 of the License, or
# (at your option) any later version.
#
# Pyrogram is distributed in the hope that it will be useful,
# but WITHOUT ANY WARRANTY; without even the implied warranty of
# MERCHANTABILITY or FITNESS FOR A PARTICULAR PURPOSE.  See the
# GNU Lesser General Public License for more details.
#
# You should have received a copy of the GNU Lesser General Public License
# along with Pyrogram.  If not, see <http://www.gnu.org/licenses/>.

from typing import Union

from pyrogram.api import functions, types
from ...ext import BaseClient


class SetChatDescription(BaseClient):
<<<<<<< HEAD
    async def set_chat_description(self,
                                   chat_id: Union[int, str],
                                   description: str) -> bool:
=======
    def set_chat_description(
        self,
        chat_id: Union[int, str],
        description: str
    ) -> bool:
>>>>>>> 3e18945f
        """Use this method to change the description of a supergroup or a channel.
        You must be an administrator in the chat for this to work and must have the appropriate admin rights.

        Args:
            chat_id (``int`` | ``str``):
                Unique identifier (int) or username (str) of the target chat.

            description (``str``):
                New chat description, 0-255 characters.

        Returns:
            True on success.

        Raises:
            :class:`Error <pyrogram.Error>` in case of a Telegram RPC error.
            ``ValueError`` if a chat_id doesn't belong to a supergroup or a channel.
        """
        peer = await self.resolve_peer(chat_id)

        if isinstance(peer, types.InputPeerChannel):
            await self.send(
                functions.channels.EditAbout(
                    channel=peer,
                    about=description
                )
            )
        elif isinstance(peer, types.InputPeerChat):
            raise ValueError("The chat_id \"{}\" belongs to a basic group".format(chat_id))
        else:
            raise ValueError("The chat_id \"{}\" belongs to a user".format(chat_id))

        return True<|MERGE_RESOLUTION|>--- conflicted
+++ resolved
@@ -23,17 +23,11 @@
 
 
 class SetChatDescription(BaseClient):
-<<<<<<< HEAD
-    async def set_chat_description(self,
-                                   chat_id: Union[int, str],
-                                   description: str) -> bool:
-=======
-    def set_chat_description(
+    async def set_chat_description(
         self,
         chat_id: Union[int, str],
         description: str
     ) -> bool:
->>>>>>> 3e18945f
         """Use this method to change the description of a supergroup or a channel.
         You must be an administrator in the chat for this to work and must have the appropriate admin rights.
 
