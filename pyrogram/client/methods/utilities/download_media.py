--- conflicted
+++ resolved
@@ -23,21 +23,12 @@
 
 
 class DownloadMedia(BaseClient):
-<<<<<<< HEAD
     async def download_media(self,
                              message: pyrogram_types.Message or str,
                              file_name: str = "",
                              block: bool = True,
                              progress: callable = None,
-                             progress_args: tuple = None):
-=======
-    def download_media(self,
-                       message: pyrogram_types.Message or str,
-                       file_name: str = "",
-                       block: bool = True,
-                       progress: callable = None,
-                       progress_args: tuple = ()):
->>>>>>> 70470360
+                             progress_args: tuple = ()):
         """Use this method to download the media from a Message.
 
         Args:
