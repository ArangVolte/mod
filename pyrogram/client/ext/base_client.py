# Pyrogram - Telegram MTProto API Client Library for Python
# Copyright (C) 2017-2019 Dan Tès <https://github.com/delivrance>
#
# This file is part of Pyrogram.
#
# Pyrogram is free software: you can redistribute it and/or modify
# it under the terms of the GNU Lesser General Public License as published
# by the Free Software Foundation, either version 3 of the License, or
# (at your option) any later version.
#
# Pyrogram is distributed in the hope that it will be useful,
# but WITHOUT ANY WARRANTY; without even the implied warranty of
# MERCHANTABILITY or FITNESS FOR A PARTICULAR PURPOSE.  See the
# GNU Lesser General Public License for more details.
#
# You should have received a copy of the GNU Lesser General Public License
# along with Pyrogram.  If not, see <http://www.gnu.org/licenses/>.

import asyncio
import os
import platform
import re
<<<<<<< HEAD
=======
import sys
from pathlib import Path
from queue import Queue
from threading import Lock
>>>>>>> f16ca8b9

from pyrogram import __version__
from ..style import Markdown, HTML
from ...session.internals import MsgId


class BaseClient:
    class StopTransmission(StopAsyncIteration):
        pass

    APP_VERSION = "Pyrogram {}".format(__version__)

    DEVICE_MODEL = "{} {}".format(
        platform.python_implementation(),
        platform.python_version()
    )

    SYSTEM_VERSION = "{} {}".format(
        platform.system(),
        platform.release()
    )

    LANG_CODE = "en"

    PARENT_DIR = Path(sys.argv[0]).parent

    INVITE_LINK_RE = re.compile(r"^(?:https?://)?(?:www\.)?(?:t(?:elegram)?\.(?:org|me|dog)/joinchat/)([\w-]+)$")
    BOT_TOKEN_RE = re.compile(r"^\d+:[\w-]+$")
    DIALOGS_AT_ONCE = 100
    UPDATES_WORKERS = 1
    DOWNLOAD_WORKERS = 4
    OFFLINE_SLEEP = 900
    WORKERS = 4
    WORKDIR = PARENT_DIR
    CONFIG_FILE = PARENT_DIR / "config.ini"

    MEDIA_TYPE_ID = {
        0: "photo_thumbnail",
        1: "chat_photo",
        2: "photo",
        3: "voice",
        4: "video",
        5: "document",
        8: "sticker",
        9: "audio",
        10: "animation",
        13: "video_note",
        14: "document_thumbnail"
    }

    mime_types_to_extensions = {}
    extensions_to_mime_types = {}

    with open("{}/mime.types".format(os.path.dirname(__file__)), "r", encoding="UTF-8") as f:
        for match in re.finditer(r"^([^#\s]+)\s+(.+)$", f.read(), flags=re.M):
            mime_type, extensions = match.groups()

            extensions = [".{}".format(ext) for ext in extensions.split(" ")]

            for ext in extensions:
                extensions_to_mime_types[ext] = mime_type

            mime_types_to_extensions[mime_type] = " ".join(extensions)

    def __init__(self):
        self.storage = None

        self.rnd_id = MsgId

        self.markdown = Markdown(self)
        self.html = HTML(self)

        self.session = None
        self.media_sessions = {}
        self.media_sessions_lock = asyncio.Lock()

        self.is_started = None
        self.is_idle = None

        self.takeout_id = None

        self.updates_queue = asyncio.Queue()
        self.updates_worker_task = None
        self.download_queue = asyncio.Queue()
        self.download_worker_tasks = []

        self.disconnect_handler = None

    async def send(self, *args, **kwargs):
        pass

    async def resolve_peer(self, *args, **kwargs):
        pass

    def fetch_peers(self, *args, **kwargs):
        pass

    def add_handler(self, *args, **kwargs):
        pass

    async def save_file(self, *args, **kwargs):
        pass

    async def get_messages(self, *args, **kwargs):
        pass

    async def get_history(self, *args, **kwargs):
        pass

    async def get_dialogs(self, *args, **kwargs):
        pass

    async def get_chat_members(self, *args, **kwargs):
        pass

    async def get_chat_members_count(self, *args, **kwargs):
        pass

    async def answer_inline_query(self, *args, **kwargs):
        pass

    def guess_mime_type(self, *args, **kwargs):
        pass

    def guess_extension(self, *args, **kwargs):
        pass

    def get_profile_photos(self, *args, **kwargs):
        pass

    def edit_message_text(self, *args, **kwargs):
        pass

    def edit_inline_text(self, *args, **kwargs):
        pass

    def edit_message_media(self, *args, **kwargs):
        pass

    def edit_inline_media(self, *args, **kwargs):
        pass

    def edit_message_reply_markup(self, *args, **kwargs):
        pass

    def edit_inline_reply_markup(self, *args, **kwargs):
        pass<|MERGE_RESOLUTION|>--- conflicted
+++ resolved
@@ -20,15 +20,11 @@
 import os
 import platform
 import re
-<<<<<<< HEAD
-=======
 import sys
 from pathlib import Path
-from queue import Queue
-from threading import Lock
->>>>>>> f16ca8b9
 
 from pyrogram import __version__
+
 from ..style import Markdown, HTML
 from ...session.internals import MsgId
 
