# Pyrogram - Telegram MTProto API Client Library for Python
# Copyright (C) 2017-2019 Dan Tès <https://github.com/delivrance>
#
# This file is part of Pyrogram.
#
# Pyrogram is free software: you can redistribute it and/or modify
# it under the terms of the GNU Lesser General Public License as published
# by the Free Software Foundation, either version 3 of the License, or
# (at your option) any later version.
#
# Pyrogram is distributed in the hope that it will be useful,
# but WITHOUT ANY WARRANTY; without even the implied warranty of
# MERCHANTABILITY or FITNESS FOR A PARTICULAR PURPOSE.  See the
# GNU Lesser General Public License for more details.
#
# You should have received a copy of the GNU Lesser General Public License
# along with Pyrogram.  If not, see <http://www.gnu.org/licenses/>.

import html
import re
from collections import OrderedDict
from html.parser import HTMLParser

import pyrogram
from pyrogram.api import types
from pyrogram.errors import PeerIdInvalid
from . import utils


class Parser(HTMLParser):
    MENTION_RE = re.compile(r"tg://user\?id=(\d+)")

    def __init__(self, client: "pyrogram.BaseClient"):
        super().__init__()

        self.client = client

        self.text = ""
        self.entities = []
        self.tag_entities = {}

    def handle_starttag(self, tag, attrs):
        attrs = dict(attrs)
        extra = {}

        if tag in ["b", "strong"]:
            entity = types.MessageEntityBold
        elif tag in ["i", "em"]:
            entity = types.MessageEntityItalic
        elif tag == "u":
            entity = types.MessageEntityUnderline
        elif tag in ["s", "del", "strike"]:
            entity = types.MessageEntityStrike
        elif tag == "blockquote":
            entity = types.MessageEntityBlockquote
        elif tag == "code":
            entity = types.MessageEntityCode
        elif tag == "pre":
            entity = types.MessageEntityPre
            extra["language"] = ""
        elif tag == "a":
            url = attrs.get("href", "")

            mention = Parser.MENTION_RE.match(url)

            if mention:
                entity = types.InputMessageEntityMentionName
                extra["user_id"] = int(mention.group(1))
            else:
                entity = types.MessageEntityTextUrl
                extra["url"] = url
        else:
            return

        if tag not in self.tag_entities:
            self.tag_entities[tag] = []

        self.tag_entities[tag].append(entity(offset=len(self.text), length=0, **extra))

    def handle_data(self, data):
        data = html.unescape(data)

        for entities in self.tag_entities.values():
            for entity in entities:
                entity.length += len(data)

        self.text += data

    def handle_endtag(self, tag):
        try:
            self.entities.append(self.tag_entities[tag].pop())
        except (KeyError, IndexError):
            line, offset = self.getpos()
            offset += 1

            raise ValueError("Unmatched closing tag </{}> at line {}:{}".format(tag, line, offset))
        else:
            if not self.tag_entities[tag]:
                self.tag_entities.pop(tag)

    def error(self, message):
        pass


class HTML:
    def __init__(self, client: "pyrogram.BaseClient" = None):
        self.client = client

<<<<<<< HEAD
    async def parse(self, message: str):
        message = utils.add_surrogates(str(message or ""))
        entities = []
        offset = 0

        for match in self.HTML_RE.finditer(message):
            start = match.start() - offset
            style, url, body = match.group(1, 3, 4)

            if url:
                mention = self.MENTION_RE.match(url)

                if mention:
                    user_id = int(mention.group(1))

                    try:
                        input_user = await self.client.resolve_peer(user_id)
                    except PeerIdInvalid:
                        input_user = None

                    entity = (
                        Mention(offset=start, length=len(body), user_id=input_user)
                        if input_user else MentionInvalid(offset=start, length=len(body), user_id=user_id)
                    )
                else:
                    entity = Url(offset=start, length=len(body), url=url)
            else:
                if style == "b" or style == "strong":
                    entity = Bold(offset=start, length=len(body))
                elif style == "i" or style == "em":
                    entity = Italic(offset=start, length=len(body))
                elif style == "code":
                    entity = Code(offset=start, length=len(body))
                elif style == "pre":
                    entity = Pre(offset=start, length=len(body), language="")
                elif style == "u":
                    entity = Underline(offset=start, length=len(body))
                elif style in ["strike", "s", "del"]:
                    entity = Strike(offset=start, length=len(body))
                elif style == "blockquote":
                    entity = Blockquote(offset=start, length=len(body))
                else:
=======
    def parse(self, text: str):
        text = utils.add_surrogates(str(text or "").strip())

        parser = Parser(self.client)
        parser.feed(text)
        parser.close()

        if parser.tag_entities:
            unclosed_tags = []

            for tag, entities in parser.tag_entities.items():
                unclosed_tags.append("<{}> (x{})".format(tag, len(entities)))

            raise ValueError("Unclosed tags: {}".format(", ".join(unclosed_tags)))

        entities = []

        for entity in parser.entities:
            if isinstance(entity, types.InputMessageEntityMentionName):
                try:
                    entity.user_id = self.client.resolve_peer(entity.user_id)
                except PeerIdInvalid:
>>>>>>> 7490f6cf
                    continue

            entities.append(entity)

        # TODO: OrderedDict to be removed in Python 3.6
        return OrderedDict([
            ("message", utils.remove_surrogates(parser.text)),
            ("entities", entities)
        ])

    @staticmethod
    def unparse(text: str, entities: list):
        text = utils.add_surrogates(text)
        copy = text

        for entity in entities:
            start = entity.offset
            end = start + entity.length

            type = entity.type

            url = entity.url
            user = entity.user

            sub = copy[start:end]

            if type == "bold":
                style = "b"
            elif type == "italic":
                style = "i"
            elif type == "underline":
                style = "u"
            elif type == "strike":
                style = "s"
            elif type == "code":
                style = "code"
            elif type == "pre":
                style = "pre"
            elif type == "blockquote":
                style = "blockquote"
            elif type == "text_link":
                text = text[:start] + text[start:].replace(sub, '<a href="{}">{}</a>'.format(url, sub), 1)
                continue
            elif type == "text_mention":
                text = text[:start] + text[start:].replace(
                    sub, '<a href="tg://user?id={}">{}</a>'.format(user.id, sub), 1)
                continue
            else:
                continue

            text = text[:start] + text[start:].replace(sub, "<{0}>{1}</{0}>".format(style, sub), 1)

        return utils.remove_surrogates(text)<|MERGE_RESOLUTION|>--- conflicted
+++ resolved
@@ -106,51 +106,7 @@
     def __init__(self, client: "pyrogram.BaseClient" = None):
         self.client = client
 
-<<<<<<< HEAD
-    async def parse(self, message: str):
-        message = utils.add_surrogates(str(message or ""))
-        entities = []
-        offset = 0
-
-        for match in self.HTML_RE.finditer(message):
-            start = match.start() - offset
-            style, url, body = match.group(1, 3, 4)
-
-            if url:
-                mention = self.MENTION_RE.match(url)
-
-                if mention:
-                    user_id = int(mention.group(1))
-
-                    try:
-                        input_user = await self.client.resolve_peer(user_id)
-                    except PeerIdInvalid:
-                        input_user = None
-
-                    entity = (
-                        Mention(offset=start, length=len(body), user_id=input_user)
-                        if input_user else MentionInvalid(offset=start, length=len(body), user_id=user_id)
-                    )
-                else:
-                    entity = Url(offset=start, length=len(body), url=url)
-            else:
-                if style == "b" or style == "strong":
-                    entity = Bold(offset=start, length=len(body))
-                elif style == "i" or style == "em":
-                    entity = Italic(offset=start, length=len(body))
-                elif style == "code":
-                    entity = Code(offset=start, length=len(body))
-                elif style == "pre":
-                    entity = Pre(offset=start, length=len(body), language="")
-                elif style == "u":
-                    entity = Underline(offset=start, length=len(body))
-                elif style in ["strike", "s", "del"]:
-                    entity = Strike(offset=start, length=len(body))
-                elif style == "blockquote":
-                    entity = Blockquote(offset=start, length=len(body))
-                else:
-=======
-    def parse(self, text: str):
+    async def parse(self, text: str):
         text = utils.add_surrogates(str(text or "").strip())
 
         parser = Parser(self.client)
@@ -170,9 +126,8 @@
         for entity in parser.entities:
             if isinstance(entity, types.InputMessageEntityMentionName):
                 try:
-                    entity.user_id = self.client.resolve_peer(entity.user_id)
+                    entity.user_id = await self.client.resolve_peer(entity.user_id)
                 except PeerIdInvalid:
->>>>>>> 7490f6cf
                     continue
 
             entities.append(entity)
