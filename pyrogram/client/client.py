# Pyrogram - Telegram MTProto API Client Library for Python
# Copyright (C) 2017-2019 Dan Tès <https://github.com/delivrance>
#
# This file is part of Pyrogram.
#
# Pyrogram is free software: you can redistribute it and/or modify
# it under the terms of the GNU Lesser General Public License as published
# by the Free Software Foundation, either version 3 of the License, or
# (at your option) any later version.
#
# Pyrogram is distributed in the hope that it will be useful,
# but WITHOUT ANY WARRANTY; without even the implied warranty of
# MERCHANTABILITY or FITNESS FOR A PARTICULAR PURPOSE.  See the
# GNU Lesser General Public License for more details.
#
# You should have received a copy of the GNU Lesser General Public License
# along with Pyrogram.  If not, see <http://www.gnu.org/licenses/>.

import asyncio
import base64
import binascii
import inspect
import json
import logging
import math
import mimetypes
import os
import re
import shutil
import struct
import tempfile
import time
import warnings
from configparser import ConfigParser
from datetime import datetime
from hashlib import sha256, md5
from importlib import import_module
from pathlib import Path
from signal import signal, SIGINT, SIGTERM, SIGABRT
from typing import Union, List

from pyrogram.api import functions, types
from pyrogram.api.core import Object
from pyrogram.api.errors import (
    PhoneMigrate, NetworkMigrate, PhoneNumberInvalid,
    PhoneNumberUnoccupied, PhoneCodeInvalid, PhoneCodeHashEmpty,
    PhoneCodeExpired, PhoneCodeEmpty, SessionPasswordNeeded,
    PasswordHashInvalid, FloodWait, PeerIdInvalid, FirstnameInvalid, PhoneNumberBanned,
    VolumeLocNotFound, UserMigrate, FileIdInvalid, ChannelPrivate, PhoneNumberOccupied,
    PasswordRecoveryNa, PasswordEmpty
)
from pyrogram.client.handlers.handler import Handler
from pyrogram.client.methods.password.utils import compute_check
from pyrogram.crypto import AES
from pyrogram.session import Auth, Session
from .dispatcher import Dispatcher
from .ext import BaseClient, Syncer, utils
from .ext.utils import ainput
from .handlers import DisconnectHandler
from .methods import Methods

log = logging.getLogger(__name__)


class Client(Methods, BaseClient):
    """This class represents a Client, the main mean for interacting with Telegram.
    It exposes bot-like methods for an easy access to the API as well as a simple way to
    invoke every single Telegram API method available.

    Args:
        session_name (``str``):
            Name to uniquely identify a session of either a User or a Bot, e.g.: "my_account". This name will be used
            to save a file to disk that stores details needed for reconnecting without asking again for credentials.
            Note for bots: You can pass a bot token here, but this usage will be deprecated in next releases.
            Use *bot_token* instead.

        api_id (``int``, *optional*):
            The *api_id* part of your Telegram API Key, as integer. E.g.: 12345
            This is an alternative way to pass it if you don't want to use the *config.ini* file.

        api_hash (``str``, *optional*):
            The *api_hash* part of your Telegram API Key, as string. E.g.: "0123456789abcdef0123456789abcdef"
            This is an alternative way to pass it if you don't want to use the *config.ini* file.

        app_version (``str``, *optional*):
            Application version. Defaults to "Pyrogram \U0001f525 vX.Y.Z"
            This is an alternative way to set it if you don't want to use the *config.ini* file.

        device_model (``str``, *optional*):
            Device model. Defaults to *platform.python_implementation() + " " + platform.python_version()*
            This is an alternative way to set it if you don't want to use the *config.ini* file.

        system_version (``str``, *optional*):
            Operating System version. Defaults to *platform.system() + " " + platform.release()*
            This is an alternative way to set it if you don't want to use the *config.ini* file.

        lang_code (``str``, *optional*):
            Code of the language used on the client, in ISO 639-1 standard. Defaults to "en".
            This is an alternative way to set it if you don't want to use the *config.ini* file.

        ipv6 (``bool``, *optional*):
            Pass True to connect to Telegram using IPv6.
            Defaults to False (IPv4).

        proxy (``dict``, *optional*):
            Your SOCKS5 Proxy settings as dict,
            e.g.: *dict(hostname="11.22.33.44", port=1080, username="user", password="pass")*.
            *username* and *password* can be omitted if your proxy doesn't require authorization.
            This is an alternative way to setup a proxy if you don't want to use the *config.ini* file.

        test_mode (``bool``, *optional*):
            Enable or disable log-in to testing servers. Defaults to False.
            Only applicable for new sessions and will be ignored in case previously
            created sessions are loaded.

        phone_number (``str`` | ``callable``, *optional*):
            Pass your phone number as string (with your Country Code prefix included) to avoid entering it manually.
            Or pass a callback function which accepts no arguments and must return the correct phone number as string
            (e.g., "391234567890").
            Only applicable for new sessions.

        phone_code (``str`` | ``callable``, *optional*):
            Pass the phone code as string (for test numbers only) to avoid entering it manually. Or pass a callback
            function which accepts a single positional argument *(phone_number)* and must return the correct phone code
            as string (e.g., "12345").
            Only applicable for new sessions.

        password (``str``, *optional*):
            Pass your Two-Step Verification password as string (if you have one) to avoid entering it manually.
            Or pass a callback function which accepts a single positional argument *(password_hint)* and must return
            the correct password as string (e.g., "password").
            Only applicable for new sessions.

        recovery_code (``callable``, *optional*):
            Pass a callback function which accepts a single positional argument *(email_pattern)* and must return the
            correct password recovery code as string (e.g., "987654").
            Only applicable for new sessions.

        force_sms (``str``, *optional*):
            Pass True to force Telegram sending the authorization code via SMS.
            Only applicable for new sessions.

        first_name (``str``, *optional*):
            Pass a First Name as string to avoid entering it manually. Or pass a callback function which accepts no
            arguments and must return the correct name as string (e.g., "Dan"). It will be used to automatically create
            a new Telegram account in case the phone number you passed is not registered yet.
            Only applicable for new sessions.

        bot_token (``str``, *optional*):
            Pass your Bot API token to create a bot session, e.g.: "123456:ABC-DEF1234ghIkl-zyx57W2v1u123ew11"
            Only applicable for new sessions.

        last_name (``str``, *optional*):
            Same purpose as *first_name*; pass a Last Name to avoid entering it manually. It can
            be an empty string: "". Only applicable for new sessions.

        workers (``int``, *optional*):
            Number of maximum concurrent workers for handling incoming updates. Defaults to 4.

        workdir (``str``, *optional*):
            Define a custom working directory. The working directory is the location in your filesystem
            where Pyrogram will store your session files. Defaults to "." (current directory).

        config_file (``str``, *optional*):
            Path of the configuration file. Defaults to ./config.ini

        plugins (``dict``, *optional*):
            Your Smart Plugins settings as dict, e.g.: *dict(root="plugins")*.
            This is an alternative way to setup plugins if you don't want to use the *config.ini* file.

        no_updates (``bool``, *optional*):
            Pass True to completely disable incoming updates for the current session.
            When updates are disabled your client can't receive any new message.
            Useful for batch programs that don't need to deal with updates.
            Defaults to False (updates enabled and always received).

        takeout (``bool``, *optional*):
            Pass True to let the client use a takeout session instead of a normal one, implies no_updates.
            Useful for exporting your Telegram data. Methods invoked inside a takeout session (such as get_history,
            download_media, ...) are less prone to throw FloodWait exceptions.
            Only available for users, bots will ignore this parameter.
            Defaults to False (normal session).
    """

    def __init__(self,
                 session_name: str,
                 api_id: Union[int, str] = None,
                 api_hash: str = None,
                 app_version: str = None,
                 device_model: str = None,
                 system_version: str = None,
                 lang_code: str = None,
                 ipv6: bool = False,
                 proxy: dict = None,
                 test_mode: bool = False,
                 phone_number: str = None,
                 phone_code: Union[str, callable] = None,
                 password: str = None,
                 recovery_code: callable = None,
                 force_sms: bool = False,
                 bot_token: str = None,
                 first_name: str = None,
                 last_name: str = None,
                 workers: int = BaseClient.WORKERS,
                 workdir: str = BaseClient.WORKDIR,
                 config_file: str = BaseClient.CONFIG_FILE,
                 plugins: dict = None,
                 no_updates: bool = None,
                 takeout: bool = None):
        super().__init__()

        self.session_name = session_name
        self.api_id = int(api_id) if api_id else None
        self.api_hash = api_hash
        self.app_version = app_version
        self.device_model = device_model
        self.system_version = system_version
        self.lang_code = lang_code
        self.ipv6 = ipv6
        # TODO: Make code consistent, use underscore for private/protected fields
        self._proxy = proxy
        self.test_mode = test_mode
        self.phone_number = phone_number
        self.phone_code = phone_code
        self.password = password
        self.recovery_code = recovery_code
        self.force_sms = force_sms
        self.bot_token = bot_token
        self.first_name = first_name
        self.last_name = last_name
        self.workers = workers
        self.workdir = workdir
        self.config_file = config_file
        self.plugins = plugins
        self.no_updates = no_updates
        self.takeout = takeout

        self.dispatcher = Dispatcher(self, workers)

    def __enter__(self):
        return self.start()

    def __exit__(self, *args):
        self.stop()

    @property
    def proxy(self):
        return self._proxy

    @proxy.setter
    def proxy(self, value):
        if value is None:
            self._proxy = None
            return

        if self._proxy is None:
            self._proxy = {}

        self._proxy["enabled"] = bool(value.get("enabled", True))
        self._proxy.update(value)

    async def start(self):
        """Use this method to start the Client after creating it.
        Requires no parameters.

        Raises:
            :class:`Error <pyrogram.Error>` in case of a Telegram RPC error.
            ``ConnectionError`` in case you try to start an already started Client.
        """
        if self.is_started:
            raise ConnectionError("Client has already been started")

        if self.BOT_TOKEN_RE.match(self.session_name):
            self.is_bot = True
            self.bot_token = self.session_name
            self.session_name = self.session_name.split(":")[0]
            warnings.warn('\nYou are using a bot token as session name.\n'
                          'It will be deprecated in next update, please use session file name to load '
                          'existing sessions and bot_token argument to create new sessions.',
                          DeprecationWarning, stacklevel=2)

        self.load_config()
        await self.load_session()
        self.load_plugins()

        self.session = Session(
            self,
            self.dc_id,
            self.auth_key
        )

        await self.session.start()
        self.is_started = True

        try:
            if self.user_id is None:
                if self.bot_token is None:
<<<<<<< HEAD
                    await self.authorize_user()
                else:
                    await self.authorize_bot()
=======
                    self.is_bot = False
                    self.authorize_user()
                else:
                    self.is_bot = True
                    self.authorize_bot()
>>>>>>> f84f9ec4

                self.save_session()

            if not self.is_bot:
                if self.takeout:
                    self.takeout_id = (await self.send(functions.account.InitTakeoutSession())).id
                    log.warning("Takeout session {} initiated".format(self.takeout_id))

                now = time.time()

                if abs(now - self.date) > Client.OFFLINE_SLEEP:
                    self.peers_by_username = {}
                    self.peers_by_phone = {}

                    await self.get_initial_dialogs()
                    await self.get_contacts()
                else:
                    await self.send(functions.messages.GetPinnedDialogs())
                    await self.get_initial_dialogs_chunk()
            else:
                await self.send(functions.updates.GetState())
        except Exception as e:
            self.is_started = False
            await self.session.stop()
            raise e

        self.updates_worker_task = asyncio.ensure_future(self.updates_worker())

        for _ in range(Client.DOWNLOAD_WORKERS):
            self.download_worker_tasks.append(
                asyncio.ensure_future(self.download_worker())
            )

        log.info("Started {} DownloadWorkerTasks".format(Client.DOWNLOAD_WORKERS))

        await self.dispatcher.start()
        await Syncer.add(self)

        mimetypes.init()

        return self

    async def stop(self):
        """Use this method to manually stop the Client.
        Requires no parameters.

        Raises:
            ``ConnectionError`` in case you try to stop an already stopped Client.
        """
        if not self.is_started:
            raise ConnectionError("Client is already stopped")

        if self.takeout_id:
            await self.send(functions.account.FinishTakeoutSession())
            log.warning("Takeout session {} finished".format(self.takeout_id))

        await Syncer.remove(self)
        await self.dispatcher.stop()

        for _ in range(Client.DOWNLOAD_WORKERS):
            self.download_queue.put_nowait(None)

        for task in self.download_worker_tasks:
            await task

        self.download_worker_tasks.clear()

        log.info("Stopped {} DownloadWorkerTasks".format(Client.DOWNLOAD_WORKERS))

        self.updates_queue.put_nowait(None)
        await self.updates_worker_task

        for media_session in self.media_sessions.values():
            await media_session.stop()

        self.media_sessions.clear()

        self.is_started = False
        await self.session.stop()

        return self

    async def restart(self):
        """Use this method to restart the Client.
        Requires no parameters.

        Raises:
            ``ConnectionError`` in case you try to restart a stopped Client.
        """
        await self.stop()
        await self.start()

    async def idle(self, stop_signals: tuple = (SIGINT, SIGTERM, SIGABRT)):
        """Blocks the program execution until one of the signals are received,
        then gently stop the Client by closing the underlying connection.

        Args:
            stop_signals (``tuple``, *optional*):
                Iterable containing signals the signal handler will listen to.
                Defaults to (SIGINT, SIGTERM, SIGABRT).
        """

        def signal_handler(*args):
            log.info("Stop signal received ({}). Exiting...".format(args[0]))
            self.is_idle = False

        for s in stop_signals:
            signal(s, signal_handler)

        self.is_idle = True

        while self.is_idle:
            await asyncio.sleep(1)

        await self.stop()

    def run(self, coroutine=None):
        """Use this method to automatically start and idle a Client.
        If a coroutine is passed as argument this method will start the client, run the coroutine
        until is complete and then stop the client automatically.

        Args:
            coroutine: (``Coroutine``, *optional*):
                Pass a coroutine to run it until is complete.

        Raises:
            :class:`Error <pyrogram.Error>` in case of a Telegram RPC error.
        """
        run = asyncio.get_event_loop().run_until_complete

        run(self.start())

        run(
            coroutine if inspect.iscoroutine(coroutine)
            else coroutine() if coroutine
            else self.idle()
        )

        if self.is_started:
            run(self.stop())

        return coroutine

    def add_handler(self, handler: Handler, group: int = 0):
        """Use this method to register an update handler.

        You can register multiple handlers, but at most one handler within a group
        will be used for a single update. To handle the same update more than once, register
        your handler using a different group id (lower group id == higher priority).

        Args:
            handler (``Handler``):
                The handler to be registered.

            group (``int``, *optional*):
                The group identifier, defaults to 0.

        Returns:
            A tuple of (handler, group)
        """
        if isinstance(handler, DisconnectHandler):
            self.disconnect_handler = handler.callback
        else:
            self.dispatcher.add_handler(handler, group)

        return handler, group

    def remove_handler(self, handler: Handler, group: int = 0):
        """Removes a previously-added update handler.

        Make sure to provide the right group that the handler was added in. You can use
        the return value of the :meth:`add_handler` method, a tuple of (handler, group), and
        pass it directly.

        Args:
            handler (``Handler``):
                The handler to be removed.

            group (``int``, *optional*):
                The group identifier, defaults to 0.
        """
        if isinstance(handler, DisconnectHandler):
            self.disconnect_handler = None
        else:
            self.dispatcher.remove_handler(handler, group)

    def stop_transmission(self):
        """Use this method to stop downloading or uploading a file.
        Must be called inside a progress callback function.
        """
        raise Client.StopTransmission

    async def authorize_bot(self):
        try:
            r = await self.send(
                functions.auth.ImportBotAuthorization(
                    flags=0,
                    api_id=self.api_id,
                    api_hash=self.api_hash,
                    bot_auth_token=self.bot_token
                )
            )
        except UserMigrate as e:
            await self.session.stop()

            self.dc_id = e.x
            self.auth_key = await Auth(self.dc_id, self.test_mode, self.ipv6, self._proxy).create()

            self.session = Session(
                self,
                self.dc_id,
                self.auth_key
            )

            await self.session.start()
            await self.authorize_bot()
        else:
            self.user_id = r.user.id

            print("Logged in successfully as @{}".format(r.user.username))

    async def authorize_user(self):
        phone_number_invalid_raises = self.phone_number is not None
        phone_code_invalid_raises = self.phone_code is not None
        password_invalid_raises = self.password is not None
        first_name_invalid_raises = self.first_name is not None

        async def default_phone_number_callback():
            while True:
                phone_number = await ainput("Enter phone number: ")
                confirm = await ainput("Is \"{}\" correct? (y/n): ".format(phone_number))

                if confirm in ("y", "1"):
                    return phone_number
                elif confirm in ("n", "2"):
                    continue

        while True:
            self.phone_number = (
                await default_phone_number_callback() if self.phone_number is None
                else str(await self.phone_number()) if callable(self.phone_number)
                else str(self.phone_number)
            )

            self.phone_number = self.phone_number.strip("+")

            try:
                r = await self.send(
                    functions.auth.SendCode(
                        self.phone_number,
                        self.api_id,
                        self.api_hash
                    )
                )
            except (PhoneMigrate, NetworkMigrate) as e:
                await self.session.stop()

                self.dc_id = e.x

                self.auth_key = await Auth(
                    self.dc_id,
                    self.test_mode,
                    self.ipv6,
                    self._proxy
                ).create()

                self.session = Session(
                    self,
                    self.dc_id,
                    self.auth_key
                )

                await self.session.start()
            except (PhoneNumberInvalid, PhoneNumberBanned) as e:
                if phone_number_invalid_raises:
                    raise
                else:
                    print(e.MESSAGE)
                    self.phone_number = None
            except FloodWait as e:
                if phone_number_invalid_raises:
                    raise
                else:
                    print(e.MESSAGE.format(x=e.x))
                    await asyncio.sleep(e.x)
            except Exception as e:
                log.error(e, exc_info=True)
                raise
            else:
                break

        phone_registered = r.phone_registered
        phone_code_hash = r.phone_code_hash
        terms_of_service = r.terms_of_service

        if terms_of_service:
            print("\n" + terms_of_service.text + "\n")

        if self.force_sms:
            await self.send(
                functions.auth.ResendCode(
                    phone_number=self.phone_number,
                    phone_code_hash=phone_code_hash
                )
            )

        while True:
            if not phone_registered:
                self.first_name = (
                    await ainput("First name: ") if self.first_name is None
                    else str(await self.first_name()) if callable(self.first_name)
                    else str(self.first_name)
                )

                self.last_name = (
                    await ainput("Last name: ") if self.last_name is None
                    else str(await self.last_name()) if callable(self.last_name)
                    else str(self.last_name)
                )

            self.phone_code = (
                await ainput("Enter phone code: ") if self.phone_code is None
                else str(await self.phone_code(self.phone_number)) if callable(self.phone_code)
                else str(self.phone_code)
            )

            try:
                if phone_registered:
                    try:
                        r = await self.send(
                            functions.auth.SignIn(
                                self.phone_number,
                                phone_code_hash,
                                self.phone_code
                            )
                        )
                    except PhoneNumberUnoccupied:
                        log.warning("Phone number unregistered")
                        phone_registered = False
                        continue
                else:
                    try:
                        r = await self.send(
                            functions.auth.SignUp(
                                self.phone_number,
                                phone_code_hash,
                                self.phone_code,
                                self.first_name,
                                self.last_name
                            )
                        )
                    except PhoneNumberOccupied:
                        log.warning("Phone number already registered")
                        phone_registered = True
                        continue
            except (PhoneCodeInvalid, PhoneCodeEmpty, PhoneCodeExpired, PhoneCodeHashEmpty) as e:
                if phone_code_invalid_raises:
                    raise
                else:
                    print(e.MESSAGE)
                    self.phone_code = None
            except FirstnameInvalid as e:
                if first_name_invalid_raises:
                    raise
                else:
                    print(e.MESSAGE)
                    self.first_name = None
            except SessionPasswordNeeded as e:
                print(e.MESSAGE)

                async def default_password_callback(password_hint: str) -> str:
                    print("Hint: {}".format(password_hint))
                    return await ainput("Enter password (empty to recover): ")

                async def default_recovery_callback(email_pattern: str) -> str:
                    print("An e-mail containing the recovery code has been sent to {}".format(email_pattern))
                    return await ainput("Enter password recovery code: ")

                while True:
                    try:
                        r = await self.send(functions.account.GetPassword())

                        self.password = (
                            await default_password_callback(r.hint) if self.password is None
                            else str((await self.password(r.hint)) or "") if callable(self.password)
                            else str(self.password)
                        )

                        if self.password == "":
                            r = await self.send(functions.auth.RequestPasswordRecovery())

                            self.recovery_code = (
                                await default_recovery_callback(r.email_pattern) if self.recovery_code is None
                                else str(await self.recovery_code(r.email_pattern)) if callable(self.recovery_code)
                                else str(self.recovery_code)
                            )

                            r = await self.send(
                                functions.auth.RecoverPassword(
                                    code=self.recovery_code
                                )
                            )
                        else:
                            r = await self.send(
                                functions.auth.CheckPassword(
                                    password=compute_check(r, self.password)
                                )
                            )
                    except (PasswordEmpty, PasswordRecoveryNa, PasswordHashInvalid) as e:
                        if password_invalid_raises:
                            raise
                        else:
                            print(e.MESSAGE)
                            self.password = None
                            self.recovery_code = None
                    except FloodWait as e:
                        if password_invalid_raises:
                            raise
                        else:
                            print(e.MESSAGE.format(x=e.x))
                            await asyncio.sleep(e.x)
                            self.password = None
                            self.recovery_code = None
                    except Exception as e:
                        log.error(e, exc_info=True)
                        raise
                    else:
                        break
                break
            except FloodWait as e:
                if phone_code_invalid_raises or first_name_invalid_raises:
                    raise
                else:
                    print(e.MESSAGE.format(x=e.x))
                    await asyncio.sleep(e.x)
            except Exception as e:
                log.error(e, exc_info=True)
                raise
            else:
                break

        if terms_of_service:
            assert await self.send(functions.help.AcceptTermsOfService(terms_of_service.id))

        self.password = None
        self.user_id = r.user.id

        print("Logged in successfully as {}".format(r.user.first_name))

    def fetch_peers(self, entities: List[Union[types.User,
                                               types.Chat, types.ChatForbidden,
                                               types.Channel, types.ChannelForbidden]]):
        for entity in entities:
            if isinstance(entity, types.User):
                user_id = entity.id

                access_hash = entity.access_hash

                if access_hash is None:
                    continue

                username = entity.username
                phone = entity.phone

                input_peer = types.InputPeerUser(
                    user_id=user_id,
                    access_hash=access_hash
                )

                self.peers_by_id[user_id] = input_peer

                if username is not None:
                    self.peers_by_username[username.lower()] = input_peer

                if phone is not None:
                    self.peers_by_phone[phone] = input_peer

            if isinstance(entity, (types.Chat, types.ChatForbidden)):
                chat_id = entity.id
                peer_id = -chat_id

                input_peer = types.InputPeerChat(
                    chat_id=chat_id
                )

                self.peers_by_id[peer_id] = input_peer

            if isinstance(entity, (types.Channel, types.ChannelForbidden)):
                channel_id = entity.id
                peer_id = int("-100" + str(channel_id))

                access_hash = entity.access_hash

                if access_hash is None:
                    continue

                username = getattr(entity, "username", None)

                input_peer = types.InputPeerChannel(
                    channel_id=channel_id,
                    access_hash=access_hash
                )

                self.peers_by_id[peer_id] = input_peer

                if username is not None:
                    self.peers_by_username[username.lower()] = input_peer

    async def download_worker(self):
        while True:
            media = await self.download_queue.get()

            if media is None:
                break

            temp_file_path = ""
            final_file_path = ""

            try:
                media, file_name, done, progress, progress_args, path = media

                file_id = media.file_id
                size = media.file_size

                directory, file_name = os.path.split(file_name)
                directory = directory or "downloads"

                try:
                    decoded = utils.decode(file_id)
                    fmt = "<iiqqqqi" if len(decoded) > 24 else "<iiqq"
                    unpacked = struct.unpack(fmt, decoded)
                except (AssertionError, binascii.Error, struct.error):
                    raise FileIdInvalid from None
                else:
                    media_type = unpacked[0]
                    dc_id = unpacked[1]
                    id = unpacked[2]
                    access_hash = unpacked[3]
                    volume_id = None
                    secret = None
                    local_id = None

                    if len(decoded) > 24:
                        volume_id = unpacked[4]
                        secret = unpacked[5]
                        local_id = unpacked[6]

                    media_type_str = Client.MEDIA_TYPE_ID.get(media_type, None)

                    if media_type_str is None:
                        raise FileIdInvalid("Unknown media type: {}".format(unpacked[0]))

                file_name = file_name or getattr(media, "file_name", None)

                if not file_name:
                    if media_type == 3:
                        extension = ".ogg"
                    elif media_type in (4, 10, 13):
                        extension = mimetypes.guess_extension(media.mime_type) or ".mp4"
                    elif media_type == 5:
                        extension = mimetypes.guess_extension(media.mime_type) or ".unknown"
                    elif media_type == 8:
                        extension = ".webp"
                    elif media_type == 9:
                        extension = mimetypes.guess_extension(media.mime_type) or ".mp3"
                    elif media_type in (0, 1, 2):
                        extension = ".jpg"
                    else:
                        continue

                    file_name = "{}_{}_{}{}".format(
                        media_type_str,
                        datetime.fromtimestamp(
                            getattr(media, "date", None) or time.time()
                        ).strftime("%Y-%m-%d_%H-%M-%S"),
                        self.rnd_id(),
                        extension
                    )

                temp_file_path = await self.get_file(
                    dc_id=dc_id,
                    id=id,
                    access_hash=access_hash,
                    volume_id=volume_id,
                    local_id=local_id,
                    secret=secret,
                    size=size,
                    progress=progress,
                    progress_args=progress_args
                )

                if temp_file_path:
                    final_file_path = os.path.abspath(re.sub("\\\\", "/", os.path.join(directory, file_name)))
                    os.makedirs(directory, exist_ok=True)
                    shutil.move(temp_file_path, final_file_path)
            except Exception as e:
                log.error(e, exc_info=True)

                try:
                    os.remove(temp_file_path)
                except OSError:
                    pass
            else:
                # TODO: "" or None for faulty download, which is better?
                # os.path methods return "" in case something does not exist, I prefer this.
                # For now let's keep None
                path[0] = final_file_path or None
            finally:
                done.set()

    async def updates_worker(self):
        log.info("UpdatesWorkerTask started")

        while True:
            updates = await self.updates_queue.get()

            if updates is None:
                break

            try:
                if isinstance(updates, (types.Update, types.UpdatesCombined)):
                    self.fetch_peers(updates.users)
                    self.fetch_peers(updates.chats)

                    for update in updates.updates:
                        channel_id = getattr(
                            getattr(
                                getattr(
                                    update, "message", None
                                ), "to_id", None
                            ), "channel_id", None
                        ) or getattr(update, "channel_id", None)

                        pts = getattr(update, "pts", None)
                        pts_count = getattr(update, "pts_count", None)

                        if isinstance(update, types.UpdateChannelTooLong):
                            log.warning(update)

                        if isinstance(update, types.UpdateNewChannelMessage):
                            message = update.message

                            if not isinstance(message, types.MessageEmpty):
                                try:
                                    diff = await self.send(
                                        functions.updates.GetChannelDifference(
                                            channel=await self.resolve_peer(int("-100" + str(channel_id))),
                                            filter=types.ChannelMessagesFilter(
                                                ranges=[types.MessageRange(
                                                    min_id=update.message.id,
                                                    max_id=update.message.id
                                                )]
                                            ),
                                            pts=pts - pts_count,
                                            limit=pts
                                        )
                                    )
                                except ChannelPrivate:
                                    pass
                                else:
                                    if not isinstance(diff, types.updates.ChannelDifferenceEmpty):
                                        updates.users += diff.users
                                        updates.chats += diff.chats

                        if channel_id and pts:
                            if channel_id not in self.channels_pts:
                                self.channels_pts[channel_id] = []

                            if pts in self.channels_pts[channel_id]:
                                continue

                            self.channels_pts[channel_id].append(pts)

                            if len(self.channels_pts[channel_id]) > 50:
                                self.channels_pts[channel_id] = self.channels_pts[channel_id][25:]

                        self.dispatcher.updates_queue.put_nowait((update, updates.users, updates.chats))
                elif isinstance(updates, (types.UpdateShortMessage, types.UpdateShortChatMessage)):
                    diff = await self.send(
                        functions.updates.GetDifference(
                            pts=updates.pts - updates.pts_count,
                            date=updates.date,
                            qts=-1
                        )
                    )

                    if diff.new_messages:
                        self.dispatcher.updates_queue.put_nowait((
                            types.UpdateNewMessage(
                                message=diff.new_messages[0],
                                pts=updates.pts,
                                pts_count=updates.pts_count
                            ),
                            diff.users,
                            diff.chats
                        ))
                    else:
                        self.dispatcher.updates_queue.put_nowait((diff.other_updates[0], [], []))
                elif isinstance(updates, types.UpdateShort):
                    self.dispatcher.updates_queue.put_nowait((updates.update, [], []))
                elif isinstance(updates, types.UpdatesTooLong):
                    log.warning(updates)
            except Exception as e:
                log.error(e, exc_info=True)

        log.info("UpdatesWorkerTask stopped")

    async def send(self,
                   data: Object,
                   retries: int = Session.MAX_RETRIES,
                   timeout: float = Session.WAIT_TIMEOUT):
        """Use this method to send Raw Function queries.

        This method makes possible to manually call every single Telegram API method in a low-level manner.
        Available functions are listed in the :obj:`functions <pyrogram.api.functions>` package and may accept compound
        data types from :obj:`types <pyrogram.api.types>` as well as bare types such as ``int``, ``str``, etc...

        Args:
            data (``Object``):
                The API Schema function filled with proper arguments.

            retries (``int``):
                Number of retries.

            timeout (``float``):
                Timeout in seconds.

        Raises:
            :class:`Error <pyrogram.Error>` in case of a Telegram RPC error.
        """
        if not self.is_started:
            raise ConnectionError("Client has not been started")

        if self.no_updates:
            data = functions.InvokeWithoutUpdates(data)

        if self.takeout_id:
            data = functions.InvokeWithTakeout(self.takeout_id, data)

        r = await self.session.send(data, retries, timeout)

        self.fetch_peers(getattr(r, "users", []))
        self.fetch_peers(getattr(r, "chats", []))

        return r

    def load_config(self):
        parser = ConfigParser()
        parser.read(self.config_file)

        if self.api_id and self.api_hash:
            pass
        else:
            if parser.has_section("pyrogram"):
                self.api_id = parser.getint("pyrogram", "api_id")
                self.api_hash = parser.get("pyrogram", "api_hash")
            else:
                raise AttributeError(
                    "No API Key found. "
                    "More info: https://docs.pyrogram.ml/start/ProjectSetup#configuration"
                )

        for option in ["app_version", "device_model", "system_version", "lang_code"]:
            if getattr(self, option):
                pass
            else:
                if parser.has_section("pyrogram"):
                    setattr(self, option, parser.get(
                        "pyrogram",
                        option,
                        fallback=getattr(Client, option.upper())
                    ))
                else:
                    setattr(self, option, getattr(Client, option.upper()))

        if self._proxy:
            self._proxy["enabled"] = bool(self._proxy.get("enabled", True))
        else:
            self._proxy = {}

            if parser.has_section("proxy"):
                self._proxy["enabled"] = parser.getboolean("proxy", "enabled", fallback=True)
                self._proxy["hostname"] = parser.get("proxy", "hostname")
                self._proxy["port"] = parser.getint("proxy", "port")
                self._proxy["username"] = parser.get("proxy", "username", fallback=None) or None
                self._proxy["password"] = parser.get("proxy", "password", fallback=None) or None

        if self.plugins:
            self.plugins["enabled"] = bool(self.plugins.get("enabled", True))
            self.plugins["include"] = "\n".join(self.plugins.get("include", [])) or None
            self.plugins["exclude"] = "\n".join(self.plugins.get("exclude", [])) or None
        else:
            try:
                section = parser["plugins"]

                self.plugins = {
                    "enabled": section.getboolean("enabled", True),
                    "root": section.get("root"),
                    "include": section.get("include") or None,
                    "exclude": section.get("exclude") or None
                }
            except KeyError:
                self.plugins = {}

        if self.plugins:
            for option in ["include", "exclude"]:
                if self.plugins[option] is not None:
                    self.plugins[option] = [
                        (i.split()[0], i.split()[1:] or None)
                        for i in self.plugins[option].strip().split("\n")
                    ]

    async def load_session(self):
        try:
            with open(os.path.join(self.workdir, "{}.session".format(self.session_name)), encoding="utf-8") as f:
                s = json.load(f)
        except FileNotFoundError:
            self.dc_id = 1
            self.date = 0
            self.auth_key = await Auth(self.dc_id, self.test_mode, self.ipv6, self._proxy).create()
        else:
            self.dc_id = s["dc_id"]
            self.test_mode = s["test_mode"]
            self.auth_key = base64.b64decode("".join(s["auth_key"]))
            self.user_id = s["user_id"]
            self.date = s.get("date", 0)
            # TODO: replace default with False once token session name will be deprecated
            self.is_bot = s.get("is_bot", self.is_bot)

            for k, v in s.get("peers_by_id", {}).items():
                self.peers_by_id[int(k)] = utils.get_input_peer(int(k), v)

            for k, v in s.get("peers_by_username", {}).items():
                peer = self.peers_by_id.get(v, None)

                if peer:
                    self.peers_by_username[k] = peer

            for k, v in s.get("peers_by_phone", {}).items():
                peer = self.peers_by_id.get(v, None)

                if peer:
                    self.peers_by_phone[k] = peer

    def load_plugins(self):
        if self.plugins.get("enabled", False):
            root = self.plugins["root"]
            include = self.plugins["include"]
            exclude = self.plugins["exclude"]

            count = 0

            if include is None:
                for path in sorted(Path(root).rglob("*.py")):
                    module_path = '.'.join(path.parent.parts + (path.stem,))
                    module = import_module(module_path)

                    for name in vars(module).keys():
                        # noinspection PyBroadException
                        try:
                            handler, group = getattr(module, name)

                            if isinstance(handler, Handler) and isinstance(group, int):
                                self.add_handler(handler, group)

                                log.info('[LOAD] {}("{}") in group {} from "{}"'.format(
                                    type(handler).__name__, name, group, module_path))

                                count += 1
                        except Exception:
                            pass
            else:
                for path, handlers in include:
                    module_path = root + "." + path
                    warn_non_existent_functions = True

                    try:
                        module = import_module(module_path)
                    except ModuleNotFoundError:
                        log.warning('[LOAD] Ignoring non-existent module "{}"'.format(module_path))
                        continue

                    if "__path__" in dir(module):
                        log.warning('[LOAD] Ignoring namespace "{}"'.format(module_path))
                        continue

                    if handlers is None:
                        handlers = vars(module).keys()
                        warn_non_existent_functions = False

                    for name in handlers:
                        # noinspection PyBroadException
                        try:
                            handler, group = getattr(module, name)

                            if isinstance(handler, Handler) and isinstance(group, int):
                                self.add_handler(handler, group)

                                log.info('[LOAD] {}("{}") in group {} from "{}"'.format(
                                    type(handler).__name__, name, group, module_path))

                                count += 1
                        except Exception:
                            if warn_non_existent_functions:
                                log.warning('[LOAD] Ignoring non-existent function "{}" from "{}"'.format(
                                    name, module_path))

            if exclude is not None:
                for path, handlers in exclude:
                    module_path = root + "." + path
                    warn_non_existent_functions = True

                    try:
                        module = import_module(module_path)
                    except ModuleNotFoundError:
                        log.warning('[UNLOAD] Ignoring non-existent module "{}"'.format(module_path))
                        continue

                    if "__path__" in dir(module):
                        log.warning('[UNLOAD] Ignoring namespace "{}"'.format(module_path))
                        continue

                    if handlers is None:
                        handlers = vars(module).keys()
                        warn_non_existent_functions = False

                    for name in handlers:
                        # noinspection PyBroadException
                        try:
                            handler, group = getattr(module, name)

                            if isinstance(handler, Handler) and isinstance(group, int):
                                self.remove_handler(handler, group)

                                log.info('[UNLOAD] {}("{}") from group {} in "{}"'.format(
                                    type(handler).__name__, name, group, module_path))

                                count -= 1
                        except Exception:
                            if warn_non_existent_functions:
                                log.warning('[UNLOAD] Ignoring non-existent function "{}" from "{}"'.format(
                                    name, module_path))

            if count > 0:
                log.warning('Successfully loaded {} plugin{} from "{}"'.format(count, "s" if count > 1 else "", root))
            else:
                log.warning('No plugin loaded from "{}"'.format(root))

    def save_session(self):
        auth_key = base64.b64encode(self.auth_key).decode()
        auth_key = [auth_key[i: i + 43] for i in range(0, len(auth_key), 43)]

        os.makedirs(self.workdir, exist_ok=True)

        with open(os.path.join(self.workdir, "{}.session".format(self.session_name)), "w", encoding="utf-8") as f:
            json.dump(
                dict(
                    dc_id=self.dc_id,
                    test_mode=self.test_mode,
                    auth_key=auth_key,
                    user_id=self.user_id,
                    date=self.date,
                    is_bot=self.is_bot,
                ),
                f,
                indent=4
            )

    async def get_initial_dialogs_chunk(self,
                                        offset_date: int = 0):
        while True:
            try:
                r = await self.send(
                    functions.messages.GetDialogs(
                        offset_date=offset_date,
                        offset_id=0,
                        offset_peer=types.InputPeerEmpty(),
                        limit=self.DIALOGS_AT_ONCE,
                        hash=0,
                        exclude_pinned=True
                    )
                )
            except FloodWait as e:
                log.warning("get_dialogs flood: waiting {} seconds".format(e.x))
                await asyncio.sleep(e.x)
            else:
                log.info("Total peers: {}".format(len(self.peers_by_id)))
                return r

    async def get_initial_dialogs(self):
        await self.send(functions.messages.GetPinnedDialogs())

        dialogs = await self.get_initial_dialogs_chunk()
        offset_date = utils.get_offset_date(dialogs)

        while len(dialogs.dialogs) == self.DIALOGS_AT_ONCE:
            dialogs = await self.get_initial_dialogs_chunk(offset_date)
            offset_date = utils.get_offset_date(dialogs)

        await self.get_initial_dialogs_chunk()

    async def resolve_peer(self,
                           peer_id: Union[int, str]):
        """Use this method to get the InputPeer of a known peer_id.

        This is a utility method intended to be used **only** when working with Raw Functions (i.e: a Telegram API
        method you wish to use which is not available yet in the Client class as an easy-to-use method), whenever an
        InputPeer type is required.

        Args:
            peer_id (``int`` | ``str``):
                The peer id you want to extract the InputPeer from.
                Can be a direct id (int), a username (str) or a phone number (str).

        Returns:
            On success, the resolved peer id is returned in form of an InputPeer object.

        Raises:
            :class:`Error <pyrogram.Error>` in case of a Telegram RPC error.
            ``KeyError`` in case the peer doesn't exist in the internal database.
        """
        try:
            return self.peers_by_id[peer_id]
        except KeyError:
            if type(peer_id) is str:
                if peer_id in ("self", "me"):
                    return types.InputPeerSelf()

                peer_id = re.sub(r"[@+\s]", "", peer_id.lower())

                try:
                    int(peer_id)
                except ValueError:
                    if peer_id not in self.peers_by_username:
                        await self.send(functions.contacts.ResolveUsername(username=peer_id
                                                                           )
                                        )

                    return self.peers_by_username[peer_id]
                else:
                    try:
                        return self.peers_by_phone[peer_id]
                    except KeyError:
                        raise PeerIdInvalid

            if peer_id > 0:
                self.fetch_peers(
                    self.send(
                        functions.users.GetUsers(
                            id=[types.InputUser(peer_id, 0)]
                        )
                    )
                )
            else:
                if str(peer_id).startswith("-100"):
                    self.send(
                        functions.channels.GetChannels(
                            id=[types.InputChannel(int(str(peer_id)[4:]), 0)]
                        )
                    )
                else:
                    self.send(
                        functions.messages.GetChats(
                            id=[-peer_id]
                        )
                    )

            try:
                return self.peers_by_id[peer_id]
            except KeyError:
                raise PeerIdInvalid

    async def save_file(self,
                        path: str,
                        file_id: int = None,
                        file_part: int = 0,
                        progress: callable = None,
                        progress_args: tuple = ()):
        """Use this method to upload a file onto Telegram servers, without actually sending the message to anyone.

        This is a utility method intended to be used **only** when working with Raw Functions (i.e: a Telegram API
        method you wish to use which is not available yet in the Client class as an easy-to-use method), whenever an
        InputFile type is required.

        Args:
            path (``str``):
                The path of the file you want to upload that exists on your local machine.

            file_id (``int``, *optional*):
                In case a file part expired, pass the file_id and the file_part to retry uploading that specific chunk.

            file_part (``int``, *optional*):
                In case a file part expired, pass the file_id and the file_part to retry uploading that specific chunk.

            progress (``callable``, *optional*):
                Pass a callback function to view the upload progress.
                The function must take *(client, current, total, \*args)* as positional arguments (look at the section
                below for a detailed description).

            progress_args (``tuple``, *optional*):
                Extra custom arguments for the progress callback function. Useful, for example, if you want to pass
                a chat_id and a message_id in order to edit a message with the updated progress.

        Other Parameters:
            client (:obj:`Client <pyrogram.Client>`):
                The Client itself, useful when you want to call other API methods inside the callback function.

            current (``int``):
                The amount of bytes uploaded so far.

            total (``int``):
                The size of the file.

            *args (``tuple``, *optional*):
                Extra custom arguments as defined in the *progress_args* parameter.
                You can either keep *\*args* or add every single extra argument in your function signature.

        Returns:
            On success, the uploaded file is returned in form of an InputFile object.

        Raises:
            :class:`Error <pyrogram.Error>` in case of a Telegram RPC error.
        """

        async def worker(session):
            while True:
                data = await queue.get()

                if data is None:
                    return

                try:
                    await asyncio.ensure_future(session.send(data))
                except Exception as e:
                    log.error(e)

        part_size = 512 * 1024
        file_size = os.path.getsize(path)

        if file_size == 0:
            raise ValueError("File size equals to 0 B")

        if file_size > 1500 * 1024 * 1024:
            raise ValueError("Telegram doesn't support uploading files bigger than 1500 MiB")

        file_total_parts = int(math.ceil(file_size / part_size))
        is_big = file_size > 10 * 1024 * 1024
        is_missing_part = file_id is not None
        file_id = file_id or self.rnd_id()
        md5_sum = md5() if not is_big and not is_missing_part else None
        pool = [Session(self, self.dc_id, self.auth_key, is_media=True) for _ in range(3)]
        workers = [asyncio.ensure_future(worker(session)) for session in pool for _ in range(4)]
        queue = asyncio.Queue(16)

        try:
            for session in pool:
                await session.start()

            with open(path, "rb") as f:
                f.seek(part_size * file_part)

                while True:
                    chunk = f.read(part_size)

                    if not chunk:
                        if not is_big:
                            md5_sum = "".join([hex(i)[2:].zfill(2) for i in md5_sum.digest()])
                        break

                    if is_big:
                        rpc = functions.upload.SaveBigFilePart(
                            file_id=file_id,
                            file_part=file_part,
                            file_total_parts=file_total_parts,
                            bytes=chunk
                        )
                    else:
                        rpc = functions.upload.SaveFilePart(
                            file_id=file_id,
                            file_part=file_part,
                            bytes=chunk
                        )

                    await queue.put(rpc)

                    if is_missing_part:
                        return

                    if not is_big:
                        md5_sum.update(chunk)

                    file_part += 1

                    if progress:
                        await progress(self, min(file_part * part_size, file_size), file_size, *progress_args)
        except Client.StopTransmission:
            raise
        except Exception as e:
            log.error(e, exc_info=True)
        else:
            if is_big:
                return types.InputFileBig(
                    id=file_id,
                    parts=file_total_parts,
                    name=os.path.basename(path),

                )
            else:
                return types.InputFile(
                    id=file_id,
                    parts=file_total_parts,
                    name=os.path.basename(path),
                    md5_checksum=md5_sum
                )
        finally:
            for _ in workers:
                await queue.put(None)

            await asyncio.gather(*workers)

            for session in pool:
                await session.stop()

    async def get_file(self,
                       dc_id: int,
                       id: int = None,
                       access_hash: int = None,
                       volume_id: int = None,
                       local_id: int = None,
                       secret: int = None,

                       size: int = None,
                       progress: callable = None,
                       progress_args: tuple = ()) -> str:
        with await self.media_sessions_lock:
            session = self.media_sessions.get(dc_id, None)

            if session is None:
                if dc_id != self.dc_id:
                    exported_auth = await self.send(
                        functions.auth.ExportAuthorization(
                            dc_id=dc_id
                        )
                    )

                    session = Session(
                        self,
                        dc_id,
                        await Auth(dc_id, self.test_mode, self.ipv6, self._proxy).create(),
                        is_media=True
                    )

                    await session.start()

                    self.media_sessions[dc_id] = session

                    await session.send(
                        functions.auth.ImportAuthorization(
                            id=exported_auth.id,
                            bytes=exported_auth.bytes
                        )
                    )
                else:
                    session = Session(
                        self,
                        dc_id,
                        self.auth_key,
                        is_media=True
                    )

                    await session.start()

                    self.media_sessions[dc_id] = session

        if volume_id:  # Photos are accessed by volume_id, local_id, secret
            location = types.InputFileLocation(
                volume_id=volume_id,
                local_id=local_id,
                secret=secret,
                file_reference=b""
            )
        else:  # Any other file can be more easily accessed by id and access_hash
            location = types.InputDocumentFileLocation(
                id=id,
                access_hash=access_hash,
                file_reference=b""
            )

        limit = 1024 * 1024
        offset = 0
        file_name = ""

        try:
            r = await session.send(
                functions.upload.GetFile(
                    location=location,
                    offset=offset,
                    limit=limit
                )
            )

            if isinstance(r, types.upload.File):
                with tempfile.NamedTemporaryFile("wb", delete=False) as f:
                    file_name = f.name

                    while True:
                        chunk = r.bytes

                        if not chunk:
                            break

                        f.write(chunk)

                        offset += limit

                        if progress:
                            await progress(self, min(offset, size) if size != 0 else offset, size, *progress_args)

                        r = await session.send(
                            functions.upload.GetFile(
                                location=location,
                                offset=offset,
                                limit=limit
                            )
                        )

            elif isinstance(r, types.upload.FileCdnRedirect):
                with await self.media_sessions_lock:
                    cdn_session = self.media_sessions.get(r.dc_id, None)

                    if cdn_session is None:
                        cdn_session = Session(
                            self,
                            r.dc_id,
                            await Auth(r.dc_id, self.test_mode, self.ipv6, self._proxy).create(),
                            is_media=True,
                            is_cdn=True
                        )

                        await cdn_session.start()

                        self.media_sessions[r.dc_id] = cdn_session

                try:
                    with tempfile.NamedTemporaryFile("wb", delete=False) as f:
                        file_name = f.name

                        while True:
                            r2 = await cdn_session.send(
                                functions.upload.GetCdnFile(
                                    file_token=r.file_token,
                                    offset=offset,
                                    limit=limit
                                )
                            )

                            if isinstance(r2, types.upload.CdnFileReuploadNeeded):
                                try:
                                    await session.send(
                                        functions.upload.ReuploadCdnFile(
                                            file_token=r.file_token,
                                            request_token=r2.request_token
                                        )
                                    )
                                except VolumeLocNotFound:
                                    break
                                else:
                                    continue

                            chunk = r2.bytes

                            # https://core.telegram.org/cdn#decrypting-files
                            decrypted_chunk = AES.ctr256_decrypt(
                                chunk,
                                r.encryption_key,
                                bytearray(
                                    r.encryption_iv[:-4]
                                    + (offset // 16).to_bytes(4, "big")
                                )
                            )

                            hashes = await session.send(
                                functions.upload.GetCdnFileHashes(
                                    r.file_token,
                                    offset
                                )
                            )

                            # https://core.telegram.org/cdn#verifying-files
                            for i, h in enumerate(hashes):
                                cdn_chunk = decrypted_chunk[h.limit * i: h.limit * (i + 1)]
                                assert h.hash == sha256(cdn_chunk).digest(), "Invalid CDN hash part {}".format(i)

                            f.write(decrypted_chunk)

                            offset += limit

                            if progress:
                                await progress(self, min(offset, size) if size != 0 else offset, size, *progress_args)

                            if len(chunk) < limit:
                                break
                except Exception as e:
                    raise e
        except Exception as e:
            if not isinstance(e, Client.StopTransmission):
                log.error(e, exc_info=True)

            try:
                os.remove(file_name)
            except OSError:
                pass

            return ""
        else:
            return file_name<|MERGE_RESOLUTION|>--- conflicted
+++ resolved
@@ -295,17 +295,11 @@
         try:
             if self.user_id is None:
                 if self.bot_token is None:
-<<<<<<< HEAD
+                    self.is_bot = False
                     await self.authorize_user()
                 else:
+                    self.is_bot = True
                     await self.authorize_bot()
-=======
-                    self.is_bot = False
-                    self.authorize_user()
-                else:
-                    self.is_bot = True
-                    self.authorize_bot()
->>>>>>> f84f9ec4
 
                 self.save_session()
 
